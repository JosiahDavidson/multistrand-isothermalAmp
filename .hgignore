--- conflicted
+++ resolved
@@ -3,9 +3,5 @@
 *~
 *.pyc
 *.so
-<<<<<<< HEAD
 Multistrand
-=======
-Multistrand
-multistrand/*
->>>>>>> 3aa184d6
+multistrand/*