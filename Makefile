--- conflicted
+++ resolved
@@ -55,14 +55,6 @@
 
 
 
-<<<<<<< HEAD
-# CHANGE THIS OPTION TO REFLECT YOUR PATH TO THE libboost_python-mt shared library.
-#BOOSTLIB = /opt/local/lib/libboost_python-mt.a
-
-BOOSTLIB= /usr/lib/libboost_python-mt.so
-# Above option is for Chris's system, or others where you have the .so rather than .a.
-# 
-=======
 
 #hmm, it's not actually linking as if it were a lib, so need the full path here:
 
@@ -86,7 +78,6 @@
 endif
 endif
 BOOSTLIB := $(BOOSTLIBPATH)/$(BOOSTLIBNAME)
->>>>>>> 11c0d9a4
 
 
 LIBRARIES= $(LIBRARYPATHS) -lpython2.6
