/*
Copyright (c) 2017 California Institute of Technology. All rights reserved.
Multistrand nucleic acid kinetic simulator
help@multistrand.org
*/

#include "energymodel.h"
#include "simoptions.h"
#include "loop.h"
#include "moveutil.h"
#include "sequtil.h"
#include "options.h"

#include <iostream>
#include <fstream>


bool printedRates = false; // to print the constants to file once

const double INIT_PENALTY = 0.0; //kcal / mol

EnergyModel::EnergyModel(PyObject *options) {
	// nothing yet

}

EnergyModel::EnergyModel(void) {
	// nothing yet either
}

EnergyModel::~EnergyModel(void) {
	// nothing
}

// Return state of the energyOption toggle
bool EnergyModel::useArrhenius(void) {

	return simOptions->energyOptions->usingArrhenius();

}

double expRate(double A, double E, double temperature) {

	return exp(A - E / (gasConstant * temperature));

}

void EnergyModel::setArrheniusRate(double ratesArray[], EnergyOptions* options, double temperature, int left, int right) {

	double ALeft = options->AValues[left];
	double ELeft = options->EValues[left];

	double ARight = options->AValues[right];
	double ERight = options->EValues[right];

	double kLeft = expRate(ALeft, ELeft, temperature);
	double kRight = expRate(ARight, ERight, temperature);

	ratesArray[left * MOVETYPE_SIZE + right] = kLeft * kRight;

}

void EnergyModel::computeArrheniusRates(double temperature) {

	for (int i = 0; i < MOVETYPE_SIZE; i++) {

		for (int j = 0; j < MOVETYPE_SIZE; j++) {

			arrheniusRates[i * MOVETYPE_SIZE + j] = NULL;

			setArrheniusRate(arrheniusRates, simOptions->energyOptions, temperature, i, j);

		}

	}

}

void EnergyModel::writeConstantsToFile() {

	// Print constants to file.

	std::stringstream ss;

	ss << "Sodium      :  " << simOptions->energyOptions->sodium << " M \n";
	ss << "Magnesium   :  " << simOptions->energyOptions->magnesium << " M \n";
	ss << "Temperature :  " << simOptions->energyOptions->getTemperature() << " K" << endl;
	ss << "Rate method :  " << simOptions->energyOptions->getKineticRateMethod() << "           (1: Metropolis, 2: Kawasaki)" << endl;
	ss << "useArr      :  " << simOptions->energyOptions->usingArrhenius()  <<  "           (0: disabled)"<< endl;
	ss << "dangles     :  " << simOptions->energyOptions->getDangles()   <<  "           (0: none, 1: some, 2: all)" << endl;
<<<<<<< HEAD
//	ss << "substrate   :  " << simOptions->energyOptions->compareSubstrateType(SUBSTRATE_DNA) <<   "           (1: DNA)" << endl;
=======
	//ss << "substrate   :  << simOptions->energyOptions->compareSubstrateType(SUBSTRATE_DNA) <<   "           (1: DNA)" << endl;
>>>>>>> 93f391e4
	ss << "GT pairing  :  " << simOptions->energyOptions->getGtenable() << "           (0: disabled)" << endl;
	ss << "" << endl;

	if (!simOptions->energyOptions->usingArrhenius()) {

		ss << " biScale     kUni    \n";
		ss << " " << simOptions->energyOptions->getBiScale();
		ss << "     " << simOptions->energyOptions->getUniScale();

		ss << "\n";

	} else {

		ss << "type      ";

		for (int i = 0; i < MOVETYPE_SIZE; i++) {

			ss << moveutil::MoveToString[i];
			ss << moveutil::MoveToString2[i] << " ";

		}

		ss << setprecision(8);

		ss << "\nA         ";

		for (int i = 0; i < MOVETYPE_SIZE; i++) {

			ss << simOptions->energyOptions->AValues[i] << "      ";

		}

		ss << "\nE         ";

		for (int i = 0; i < MOVETYPE_SIZE; i++) {

			ss << simOptions->energyOptions->EValues[i] << "      ";

		}

		ss << "\nR         ";

		for (int i = 0; i < MOVETYPE_SIZE; i++) {

			ss << arrheniusRates[MOVETYPE_SIZE * i + i] << "  ";

		}

		ss << " \n \n";
		ss << "    dS_A     dH_A        biScale     kUni    \n";
		ss << "    " << simOptions->energyOptions->dSA;
		ss << "     " << simOptions->energyOptions->dHA;
		ss << "     " << simOptions->energyOptions->getBiScale();
		ss << "     " << simOptions->energyOptions->getUniScale();

		ss << "\n";

		// now dumping the rate matrix too,

		for (int i = 0; i < MOVETYPE_SIZE; i++) {

			for (int j = 0; j < MOVETYPE_SIZE; j++) {

				ss << getJoinRate() * arrheniusRates[MOVETYPE_SIZE * i + j] << "  ";

			}

			ss << " \n";

		}

	}


	if (!printedRates) {

		ofstream myfile;
		myfile.open("multistrandRun.log");

		myfile << ss.str();

		myfile.close();

//		cout << "Wrote constants to multistrandRun.log" << endl;

		printedRates = true;

	}

}

double EnergyModel::applyPrefactors(double tempRate, MoveType left, MoveType right) {

	if (useArrhenius()) {

		return tempRate * arrheniusRates[left * MOVETYPE_SIZE + right];

	} else {

		return tempRate;
	}

}

// FD: A base pair is present between a stacking loop and a multi loop.
// FD: We query the local context of the middle pair;
// FD: this can be either a loop, stack+loop, or stack+stack situation.
MoveType EnergyModel::getPrefactorsMulti(int index, int numAdjacent, int sideLengths[]) {

// FD: if adjacent are not neighbored in this order, then we need to replace this code with the correct mapping.
	int rightStrand = (index + 1) % numAdjacent;

	return this->prefactorInternal(sideLengths[index], sideLengths[rightStrand]);

}

MoveType EnergyModel::prefactorInternal(int sideLength1, int sideLength2) {
// FD: A base pair is present between a stacking loop and a multi loop.
// FD: We query the local context of the middle pair;
// FD: this can be either a loop, stack+loop, or stack+stack situation.

	if (sideLength1 > 0 && sideLength2 > 0) {	 // at least one unpaired base on each side.

		return loopMove;

	} else if (sideLength1 > 0 || sideLength2 > 0) {  // at least one unpaired base on at least one side

		return stackLoopMove;

	} else { // two nucleotides on each side;

		return stackStackMove;

	}

}

MoveType prefactorEndBothOpen(int left, int right) {

	if (left > 0 && right > 0) {

		return loopMove;

	} else if (left > 0 || right > 0) {

		return loopEndMove;

	} else {

		return endMove;

	}

}

MoveType prefactorEndSingleOpen(int openSide, int closedSide) {

	bool dangleOpen = (openSide > 0);
	bool dangleClosed = (closedSide > 0);

	if (dangleOpen && dangleClosed) {

		return loopMove;

	} else if (!dangleOpen && !dangleClosed) {

		return stackEndMove;

	} else if (dangleOpen) {

		return stackLoopMove;

	} else {

		return loopEndMove;

	}

}

MoveType EnergyModel::prefactorOpen(int index, int numOfSides, int sideLengths[]) {

	assert(index < (numOfSides + 1));

	bool openOnLeft = (index == 0);
	bool openOnRight = ((index + 1) == numOfSides - 1);

// each strand can either be non-existing, or single stranded, or double stranded.

	if (!openOnLeft && !openOnRight) { // this is the multi-loop case

		return prefactorInternal(sideLengths[index], sideLengths[index + 1]);

	} else if (openOnLeft && openOnRight) { // this is the "end" case

		return prefactorEndBothOpen(sideLengths[index], sideLengths[index + 1]);

	} else {
		// there is exactly one side exposed to the open
		// this side is always single stranded, or non-existing.

		if (openOnLeft) {

			return prefactorEndSingleOpen(sideLengths[index], sideLengths[index + 1]);

		} else {

			return prefactorEndSingleOpen(sideLengths[index + 1], sideLengths[index]);

		}

	}

}

double EnergyModel::singleStrandedStacking(char* sequence, int length) {

	if (simOptions->energyOptions->usingArrhenius() && length > 4) {

		return arrheniusLoopEnergy(sequence, length);

	} else {

		return 0.0;

	}

}

// FD: April 28 2017
// FD: Adding initialization penalty when side length is zero, and
// Fd: only when there is an extension (single stranded or stack) on either side.
double EnergyModel::initializationPenalty(int length, int loop, int size) {

	double output = 0.0;

	// FD -- note that an openloop containing   -:CC:T    A:CC:A      T:CC   counts as size TWO not THREE (three sides, two joins)
	if ((loop > 0) && (loop < size)) {

		// not adjusting for temperature, hardcoded for now, etc.

		if (length == 0) {

			if (debugTraces) {
				cout << "Adding initalization penalty " << INIT_PENALTY << " -- length = " << length << " --loop = " << loop << " --   size " << size << endl;

			}
			return INIT_PENALTY;
		}

		if (length == 1) {

			if (debugTraces) {
				cout << "Adding initalization penalty/2- length = " << length << " --loop = " << loop << " --   size" << size << endl;
			}
			return (INIT_PENALTY / 2.0);
		}

	}

	return output;

}

double EnergyModel::arrheniusLoopEnergy(char* seq, int length) {

	double output = 0.0;

	for (int i = 0; i < (length - 1); i++) {

		int myMult = seq[i] * seq[i + 1];

		switch (myMult) {

		case baseA * baseA:
			output += (simOptions->energyOptions->dHA - simOptions->energyOptions->getTemperature() * (simOptions->energyOptions->dSA / 1000.0));
			break;
		}

	}

	return output;

}

double EnergyModel::saltCorrection(int size) {

// FD: Nupack makes a distinction between long (>20nt) and short domains.
// FD: For short domains, magnesium correction is not used. See computeSaltCorrection in utils/init.c for NUPACK 3.0.4.
// FD: In multistrand we don't set this distinction.

	return 0.368 * (size - 1) * log(simOptions->energyOptions->sodium + 3.3 * sqrt(simOptions->energyOptions->magnesium));

}


int pairs[5] = { 0, 0, 0, 0, 0 };
int pairtypes[5][5] = { { 0, 0, 0, 0, 0 }, { 0, 0, 0, 0, 0 }, { 0, 0, 0, 0, 0 }, { 0, 0, 0, 0, 0 }, { 0, 0, 0, 0, 0 } };
int basepair_sw[8] = { 0, 0, 0, 0, 0, 0, 0, 0 };

int lookuphelper[26] = { 1, 0, 2, 0, 0, 0, 3, 0, 0, 0, 0, 0, 0, 0, 0, 0, 0, 0, 0, 4, 4, 0, 0, 0, 0, 0 };		// A C G T    1 2 3 4
//                      A,B,C,D,E,F,G,H,I,J,K,L,M,N,O,P,Q,R,S,T,U,V,W,X,Y,Z

// // helper function to convert to numerical base format.
int baseLookup(char base) {
	char temp = toupper(base);
	if (temp < 'A' || temp > 'Z')
		return base;
	return lookuphelper[temp - 'A'];
}
<|MERGE_RESOLUTION|>--- conflicted
+++ resolved
@@ -88,11 +88,7 @@
 	ss << "Rate method :  " << simOptions->energyOptions->getKineticRateMethod() << "           (1: Metropolis, 2: Kawasaki)" << endl;
 	ss << "useArr      :  " << simOptions->energyOptions->usingArrhenius()  <<  "           (0: disabled)"<< endl;
 	ss << "dangles     :  " << simOptions->energyOptions->getDangles()   <<  "           (0: none, 1: some, 2: all)" << endl;
-<<<<<<< HEAD
-//	ss << "substrate   :  " << simOptions->energyOptions->compareSubstrateType(SUBSTRATE_DNA) <<   "           (1: DNA)" << endl;
-=======
 	//ss << "substrate   :  << simOptions->energyOptions->compareSubstrateType(SUBSTRATE_DNA) <<   "           (1: DNA)" << endl;
->>>>>>> 93f391e4
 	ss << "GT pairing  :  " << simOptions->energyOptions->getGtenable() << "           (0: disabled)" << endl;
 	ss << "" << endl;
 
