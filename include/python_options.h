#ifndef __PYTHON_OPTIONS_H__
#define __PYTHON_OPTIONS_H__

#include <python2.6/Python.h>

// Macros for Python/C interface

/***************************************/
/* Helper functions / internal macros. */
/*                                     */
/* These are used in all build types.  */
/*                                     */
/***************************************/

/* Utility */
#define _m_prepStatusTuple( seed, com_type, time, tag )    \
  Py_BuildValue("(lids)", seed,(int) (com_type), time, tag )

#define _m_prepTrajTuple( tag, time )\
  Py_BuildValue("(sd)", tag, time) 

#define _m_prepStatusFirstTuple( seed, com_type, com_time, frate, tag) \
  Py_BuildValue("(lidds)", seed, com_type, com_time, frate, tag ) 
/* These three prep functions return a new reference via Py_BuildValue, error checking and reference counting is the caller's responsibility. */

/* Accessors (ref counting caller responsibility */
#define getStringAttr(obj, name, pyo) ((char *)PyString_AS_STRING(pyo=PyObject_GetAttrString(obj, #name)))
#define getListAttr(obj, name) PyObject_GetAttrString(obj, #name)

/* List indexing (ref counting caller responsibility */
#define getStringItem(list, index) PyString_AS_STRING(PyList_GET_ITEM(list, index))


/***************************************/
/* Helper functions / internal macros. */
/*                                     */
/* NON DEBUG ONLY.                     */
/*                                     */
/***************************************/
#ifndef DEBUG_MACROS

#define _m_getAttr_DECREF( obj, name, function, pvar, vartype )     \
  do {																	\
	PyObject *_m_attr = PyObject_GetAttrString( obj, name);		\
	*(vartype *)(pvar) = function(_m_attr);                         \
	Py_DECREF(_m_attr);												\
  } while(0)

#define _m_setAttr_DECREF( obj, name, function, arg )               \
  do {																	\
	PyObject *val = function(arg);                                  \
    PyObject_SetAttrString( obj, name, val);                       \
	Py_DECREF(val);                                                 \
  } while(0)

#define _m_setStringAttr( obj, name, arg )   \
  do {                                                 \
    PyObject *pyo_str = PyString_FromString( arg ); \
    PyObject_SetAttrString( obj, name, pyo_str );   \
    Py_XDECREF( pyo_str );                          \
  } while(0)                                           

// Import/instantiate
#define newObject(mod, name) _m_newObject( #mod, #name )

// Accessors (no ref counting needed )
#define getBoolAttr(obj, name, pvar) _m_getAttr_DECREF( obj, #name, PyInt_AS_LONG, pvar, bool)
#define getLongAttr(obj, name, pvar) _m_getAttr_DECREF( obj, #name, PyInt_AS_LONG, pvar, long)
#define getDoubleAttr(obj, name, pvar) _m_getAttr_DECREF( obj, #name, PyFloat_AS_DOUBLE, pvar, double)

<<<<<<< HEAD
// Accessors (borrowed refs only)
#define getLongItem(list, index) PyInt_AS_LONG(PyList_GET_ITEM(list, index))
#define getLongItemFromTuple(tuple, index) PyInt_AS_LONG(PyTuple_GET_ITEM(tuple, index))

/* Procedure calling (no ref counts) */
#define pingAttr(obj, name) Py_XDECREF(PyObject_GetAttrString( obj, #name ))
=======
#define pingAttr(obj, name) Py_DECREF(PyObject_GetAttrString( obj, #name ))
// CB: changed this from Py_XDECREF to Py_DECREF because it was accessing the 
// attribute twice for each call to pingAttr (a problem for incrementors)
>>>>>>> 70771cf4
// note: does not do anything crazy on a NULL return from GetAttrString, but if that 
// returned null it might be an error...

// Setters
#define setDoubleAttr(obj, name, arg) _m_setAttr_DECREF( obj, #name, PyFloat_FromDouble, (arg))
#define setLongAttr(obj, name, arg) _m_setAttr_DECREF( obj, #name, PyLong_FromLong, (arg))

#define setStringAttr(obj, name, arg) _m_setStringAttr( obj, #name, (arg) )

// Testers
#define testLongAttr(obj, name, test, value) _m_testLongAttr( obj, #name, #test, value )
#define testBoolAttr(obj, name) _m_testLongAttr( obj, #name, "=", 1 )

/* // Function calls */
/* #define callFunc_NoArgsToNone(obj, name) PyObject_CallMethod(obj, #name, "()") */
/* #define callFunc_NoArgsToLong(obj, name) PyInt_AS_LONG(PyObject_CallMethod(obj, #name, "()")) */
/* #define callFunc_DoubleToNone(obj, name, arg) PyObject_CallMethod(obj, #name, "(f)", arg) */
/* // Not currently used, but might be a good reference for later */
/* #define callFunc_IntToNone(obj, name, arg) PyObject_CallObject(PyObject_GetAttrString(obj, #name), Py_BuildValue("(i)", arg)) */
/* // these are refcounting insensitive at the moment. */
/* #define callFunc_IntToString(obj, name, arg) PyString_AS_STRING(PyObject_CallObject(PyObject_GetAttrString(obj, #name), Py_BuildValue("(i)", arg))) */

#define _m_pushList( obj, a, b ) \
  do {                                          \
    PyObject *pyo = a;                          \
    PyObject_SetAttrString( obj, #b, pyo );     \
    Py_DECREF(pyo);                             \
  }while(0)

#define printStatusLine( obj, seed, com_type, time, tag )                   \
  _m_pushList( obj, _m_prepStatusTuple( seed, com_type, time,(char *)(tag) ), print_status_line)

#define printTrajLine( obj, name, time ) \
  _m_pushList( obj, _m_prepTrajTuple( (char *)(name), time ), print_traj_line )

#define printStatusLine_First_Bimolecular( obj,seed,com_type,com_time,frate,tag)  \
  _m_pushList( obj, _m_prepStatusFirstTuple( seed, com_type, com_time, frate, (char *)(tag)), print_status_line_firststep )

#endif  // DEBUG_MACROS is FALSE (not set).

/***************************************************

  Debug version of macros:

 **************************************************/
#ifdef DEBUG_MACROS

#define _m_printPyError_withLineNumber() \
  fprintf(stderr,"ERROR: Python Interpreter error: file %s, line %d.\nERROR (Python): ", __FILE__, (int)__LINE__), PyErr_PrintEx(1)


#define printPyError_withLineNumber()                                   \
  do {                                                                  \
    if (PyErr_Occurred() != NULL )                                      \
      {                                                                 \
        fprintf(stderr,"ERROR: Python Interpreter error: file %s, line %d.\nERROR (Python): ", __FILE__, (int)__LINE__); \
        PyErr_PrintEx(1);                                               \
      }                                                                 \
  } while(0)

#define _m_d_getAttr_DECREF( obj, name, pvar, c_type_name, py_type, py_c_type )     \
  do {                                                                     \
	PyObject *_m_attr = PyObject_GetAttrString( obj, name);		    \
    if( _m_attr == NULL && PyErr_Occurred() != NULL)                \
      _m_printPyError_withLineNumber();                              \
    else if (_m_attr == NULL )                                      \
      fprintf(stderr,"WARNING: _m_getAttr_DECREF: No error occurred,\
 but the returned pointer was still NULL!\n"); \
    else                                                            \
      {                                                             \
        if( !Py##py_type##_Check( _m_attr ) )\
          fprintf(stderr,"WARNING: _m_getAttr_DECREF: The value returned by attribute '%s' was not the expected type!\n", name); \
        else                                                            \
          *(c_type_name *)(pvar) = Py##py_type##_AS_##py_c_type(_m_attr);                       \
        Py_DECREF(_m_attr);                                             \
      }                                                                 \
  } while(0)

#define _m_d_setAttr_DECREF( obj, name, function, arg )               \
  do {                                                                   \
	PyObject *val = function(arg);                                  \
    if( val == NULL && PyErr_Occurred() != NULL)                    \
      _m_printPyError_withLineNumber();                              \
    else if (val == NULL )                                          \
      fprintf(stderr,"WARNING: _m_setAttr_DECREF: No error occurred,\
 but the returned pointer was still NULL!\n"); \
    else                                                            \
      {                                                             \
        PyObject_SetAttrString( obj, name, val);                    \
        Py_DECREF(val);                                             \
      }                                                             \
  } while(0)

#define _m_d_setStringAttr( obj, name, arg )          \
  do {                                                   \
    PyObject *pyo_str = PyString_FromString( arg );   \
    if (pyo_str == NULL && PyErr_Occurred() != NULL ) \
      _m_printPyError_withLineNumber();               \
    if (PyObject_SetAttrString( obj, name, pyo_str ) == -1 && PyErr_Occurred() != NULL) \
      _m_printPyError_withLineNumber();               \
    Py_XDECREF( pyo_str );                            \
  } while(0)                                           


// Import/instantiate
#define newObject(mod, name) \
  _m_d_newObject( #mod, #name )


// Getters
// NOTE: these three use a different footprint for the _m_getAttr_DECREF, as they need to check
// the python object type.
#define getBoolAttr(obj, name, pvar) _m_d_getAttr_DECREF( obj, #name, pvar, bool, Int,LONG)
#define getLongAttr(obj, name, pvar) _m_d_getAttr_DECREF( obj, #name, pvar, long, Int, LONG)
#define getDoubleAttr(obj, name, pvar) _m_d_getAttr_DECREF( obj, #name, pvar, double, Float, DOUBLE )

<<<<<<< HEAD
=======
// NOTE: caller is responsible for checking return values for strings!
#define getStringAttr(obj, name, pyo) ((char *)PyString_AsString(pyo=PyObject_GetAttrString(obj, #name)))

// caller responsible for checking return values of lists.
#define getListAttr(obj, name) PyObject_GetAttrString(obj, #name)


>>>>>>> 70771cf4
#define pingAttr(obj, name) { \
  PyObject *_m_attr = PyObject_GetAttrString( obj, #name );\
  if (_m_attr == NULL && PyErr_Occurred() != NULL )        \
    _m_printPyError_withLineNumber();                       \
  else if (_m_attr == NULL )                               \
    fprintf(stderr,"WARNING: pingAttr: No error occurred,\
 but the returned pointer was still NULL!\n"); \
  else { Py_DECREF(_m_attr); }               \
  }
    

<<<<<<< HEAD
// The following works without ref counting issues as PyList_GET_ITEM borrows the references.
// Since these macros must be expressions and not statements, we
//cannot raise error conditions here easily, thus it is caller's
//responsibility.
=======
// List indexing
// NOTE: caller is responsible for checking return values for strings!

#define getStringItem(list, index) PyString_AS_STRING(PyList_GET_ITEM(list, index))

/*  The following works without ref counting issues as PyList_GET_ITEM
    borrows the references.  Since these macros must be expressions
    and not statements, we cannot raise error conditions here easily,
    thus it is caller's responsibility. */

>>>>>>> 70771cf4
#define getLongItem(list, index) \
  (PyInt_Check(PyList_GET_ITEM(list, index))?PyInt_AS_LONG(PyList_GET_ITEM(list,index)):-1)

#define getLongItemFromTuple(tuple, index) \
  (PyInt_Check(PyTuple_GET_ITEM(tuple, index))?PyInt_AS_LONG(PyTuple_GET_ITEM(tuple,index)):-1)

// Setters
#define setDoubleAttr(obj, name, arg) _m_d_setAttr_DECREF( obj, #name, PyFloat_FromDouble, (arg))
#define setLongAttr(obj, name, arg) _m_d_setAttr_DECREF( obj, #name, PyLong_FromLong, (arg))

#define setStringAttr(obj, name, arg) _m_d_setStringAttr( obj, #name, (arg ))
// note: any reference this creates is not the responsibility of the caller. 

// Testers
#define testLongAttr(obj, name, test, value) _m_d_testLongAttr( obj, #name, #test, value )
#define testBoolAttr(obj, name) _m_d_testLongAttr( obj, #name, "=", 1 )

#define _m_d_pushList( obj, a, b )                                      \
  do {                                                                  \
    PyObject *pyo = a;                                                  \
    if( pyo == NULL  && PyErr_Occurred() != NULL)                       \
      _m_printPyError_withLineNumber();                                 \
    else                                                                \
      {                                                                 \
        if(PyObject_SetAttrString( obj, #b, pyo ) == -1 && PyErr_Occurred() != NULL) \
          _m_printPyError_withLineNumber();                             \
        Py_DECREF(pyo);                                                 \
      }                                                                 \
  }while(0)

#define printStatusLine( obj, seed, com_type,time, tag )                    \
  _m_d_pushList( obj, _m_prepStatusTuple( seed, com_type, time,(char *)(tag) ), print_status_line)

#define printTrajLine( obj, name, time ) \
  _m_d_pushList( obj, _m_prepTrajTuple( (char *)(name), time ), print_traj_line )

#define printStatusLine_First_Bimolecular( obj,seed,com_type,com_time,frate,tag)  \
  _m_d_pushList( obj, _m_prepStatusFirstTuple( seed, com_type, com_time, frate, (char *)(tag)), print_status_line_firststep )

#endif


/*****************************************************

Inline functions for various python macro operations.

Prefixed by _m_ if used internally by macros, and by 
_m_d_ if it's a debug version for when DEBUG_MACROS is set.

*****************************************************/

static inline bool _m_testLongAttr( PyObject *obj, const char *attrname, const char *test, long value )
{
 PyObject *_m_attr = PyObject_GetAttrString( obj, attrname);                
 long local_val = PyInt_AS_LONG(_m_attr);
 Py_DECREF(_m_attr);                                                                                        
 if( test[0] == '=' )
       return (local_val == value);
 if( test[0] == '<' )
       return (local_val < value );
 if( test[0] == '>' )
       return (local_val > value );
}

#ifdef DEBUG_MACROS
static inline bool _m_d_testLongAttr( PyObject *obj, const char *attrname, const char *test, long value )
{
 PyObject *_m_attr = PyObject_GetAttrString( obj, attrname);                
 long local_val;
 if( _m_attr == NULL && PyErr_Occurred() != NULL )
   {
     _m_printPyError_withLineNumber();                           
     return false;
   }
 else if (_m_attr == NULL )
   {
     fprintf(stderr,"WARNING: _m_d_testLongAttr: No error occurred,\
 but the returned object from GetAttrString was still NULL!\n");
     return false;
   }
 else
   {
     if( !PyInt_Check( _m_attr ) )
       {
         fprintf(stderr,"ERROR: _m_d_testLongAttr: Attribute name %s was not an integer type or subclass.\n", attrname );
         Py_DECREF(_m_attr);
         return false;
       }
     local_val = PyInt_AS_LONG(_m_attr);
     Py_DECREF(_m_attr);                                                                                        
     if( test[0] == '=' )
       return (local_val == value);
     if( test[0] == '<' )
       return (local_val < value );
     if( test[0] == '>' )
       return (local_val > value );
   }
}
#endif

static inline PyObject *_m_newObject( const char *mod, const char *name )
{
  PyObject *module = NULL;
  PyObject *class_obj = NULL;
  PyObject *new_obj = NULL;

  module = PyImport_ImportModule( mod ); // new reference
  if(module == NULL )
    return NULL;

  class_obj = PyObject_GetAttrString(module, name ); // new reference
  if (class_obj == NULL )
    {
      Py_DECREF(module);
      return NULL;
    }

  new_obj = PyObject_CallObject( class_obj, NULL );

  Py_DECREF( module );
  Py_DECREF( class_obj );
  // new_obj is a new reference, which we return. Caller is responsible.
  return new_obj;
}


#ifdef DEBUG_MACROS
static inline PyObject *_m_d_newObject( const char *mod, const char *name )
{
  PyObject *module = NULL;
  PyObject *class_obj = NULL;
  PyObject *new_obj = NULL;

  module = PyImport_ImportModule( mod ); // new reference
  if (module == NULL && PyErr_Occurred() != NULL)
    _m_printPyError_withLineNumber();                            
  else if (module == NULL)
    {
      fprintf(stderr,"WARNING: _m_d_newObject: No error occurred,\
 but the returned module was still NULL!\n");
      return NULL;
    }
  class_obj = PyObject_GetAttrString(module, name ); // new reference
  if (class_obj == NULL && PyErr_Occurred() != NULL)
    _m_printPyError_withLineNumber();                                
  else if (class_obj == NULL)
    {
      fprintf(stderr,"WARNING: _m_d_newObject: No error occurred,\
 but the returned class object was still NULL!\n");
      return NULL;
    }

  new_obj = PyObject_CallObject( class_obj, NULL );
  if (new_obj == NULL && PyErr_Occurred() != NULL)
    _m_printPyError_withLineNumber();                                
  else if (new_obj == NULL)
    {
      fprintf(stderr,"WARNING: _m_d_newObject: No error occurred,\
 but the returned class object was still NULL!\n");
      return NULL;
    }
  Py_DECREF( module );
  Py_DECREF( class_obj );
  // new_obj is a new reference, which we return. Caller is responsible.
  return new_obj;
}

#endif // DEBUG_MACROS was set

/******************************************************

 Functions defined in python_options.cc

******************************************************/

// Functions
class identlist *makeID_list(PyObject *strand_list);
class stopcomplexes *getStopComplexList(PyObject *options, int index);
class identlist *getID_list(PyObject *options, int index);



/*****************************************************

 #defines for const values used in python_options.py

******************************************************/

/* WARNING: If you change the following defines, you must also
            change the values in python_options._OptionsConstants.RATEMETHOD
			in the file python_options.py.
*/
#define RATE_METHOD_INVALID         0x00
#define RATE_METHOD_METROPOLIS      0x01
#define RATE_METHOD_KAWASAKI        0x02
#define RATE_METHOD_ENTROPYENTHALPY 0x03


/* WARNING: If you change the following defines, you must also
            change the values in python_options._OptionsConstants.DANGLES
			in the file python_options.py.
*/
#define DANGLES_NONE    0x00
#define DANGLES_SOME    0x01
#define DANGLES_ALL     0x02

/* WARNING: If you change the following defines, you must also
            change the values in python_options._OptionsConstants.ENERGYMODEL_TYPE
			in the file python_options.py.
*/
#define ENERGYMODEL_VIENNA 0x00
#define ENERGYMODEL_NUPACK 0x01

/* WARNING: If you change the following defines, you must also
            change the values in python_options._OptionsConstants.SUBSTRATE_TYPE
			in the file python_options.py.
*/
#define SUBSTRATE_INVALID 0x00
#define SUBSTRATE_RNA     0x01
#define SUBSTRATE_DNA     0x02

/* WARNING: If you change the following defines, you must also
            change the values in python_options._OptionsConstants.SIMULATION_MODE
			in the file python_options.py.
*/


#define SIMULATION_MODE_NORMAL              0x0010
#define SIMULATION_MODE_FIRST_BIMOLECULAR   0x0030

#define SIMULATION_MODE_PYTHON_NORMAL       0x0040
#define SIMULATION_MODE_PYTHON_FIRST_BI     0x0060

#define SIMULATION_MODE_ENERGY_ONLY         0x0100


// simulation modes are bitwise -> bit 5 is normal mode
//                                 bit 6 is first step mode
//                                 bit 7 is python interface
//                                 bit 9 is compute energy mode only, should not 
//                                          be combined with any other flags.
// the following are the bit definitions for tests on those:

#define SIMULATION_MODE_FLAG_NORMAL                    0x0010
#define SIMULATION_MODE_FLAG_FIRST_BIMOLECULAR         0x0020
#define SIMULATION_MODE_FLAG_PYTHON                    0x0040

// stopconditions used in ssystem. 
// TODO: clean up/add docs.

// normal sim mode stop result flags.
#define STOPRESULT_NORMAL           0x11
#define STOPRESULT_TIME             0x12

// first step mode stop result flags
#define STOPRESULT_FORWARD          0x21
#define STOPRESULT_FTIME            0x22
#define STOPRESULT_REVERSE          0x24

// error states
#define STOPRESULT_ERROR            0x81
#define STOPRESULT_NAN              0x82
#define STOPRESULT_NOMOVES          0x84


#endif
// #ifdef __PYTHON_OPTIONS_H__<|MERGE_RESOLUTION|>--- conflicted
+++ resolved
@@ -68,18 +68,14 @@
 #define getLongAttr(obj, name, pvar) _m_getAttr_DECREF( obj, #name, PyInt_AS_LONG, pvar, long)
 #define getDoubleAttr(obj, name, pvar) _m_getAttr_DECREF( obj, #name, PyFloat_AS_DOUBLE, pvar, double)
 
-<<<<<<< HEAD
 // Accessors (borrowed refs only)
 #define getLongItem(list, index) PyInt_AS_LONG(PyList_GET_ITEM(list, index))
 #define getLongItemFromTuple(tuple, index) PyInt_AS_LONG(PyTuple_GET_ITEM(tuple, index))
 
 /* Procedure calling (no ref counts) */
-#define pingAttr(obj, name) Py_XDECREF(PyObject_GetAttrString( obj, #name ))
-=======
 #define pingAttr(obj, name) Py_DECREF(PyObject_GetAttrString( obj, #name ))
 // CB: changed this from Py_XDECREF to Py_DECREF because it was accessing the 
 // attribute twice for each call to pingAttr (a problem for incrementors)
->>>>>>> 70771cf4
 // note: does not do anything crazy on a NULL return from GetAttrString, but if that 
 // returned null it might be an error...
 
@@ -196,16 +192,6 @@
 #define getLongAttr(obj, name, pvar) _m_d_getAttr_DECREF( obj, #name, pvar, long, Int, LONG)
 #define getDoubleAttr(obj, name, pvar) _m_d_getAttr_DECREF( obj, #name, pvar, double, Float, DOUBLE )
 
-<<<<<<< HEAD
-=======
-// NOTE: caller is responsible for checking return values for strings!
-#define getStringAttr(obj, name, pyo) ((char *)PyString_AsString(pyo=PyObject_GetAttrString(obj, #name)))
-
-// caller responsible for checking return values of lists.
-#define getListAttr(obj, name) PyObject_GetAttrString(obj, #name)
-
-
->>>>>>> 70771cf4
 #define pingAttr(obj, name) { \
   PyObject *_m_attr = PyObject_GetAttrString( obj, #name );\
   if (_m_attr == NULL && PyErr_Occurred() != NULL )        \
@@ -217,23 +203,11 @@
   }
     
 
-<<<<<<< HEAD
-// The following works without ref counting issues as PyList_GET_ITEM borrows the references.
-// Since these macros must be expressions and not statements, we
-//cannot raise error conditions here easily, thus it is caller's
-//responsibility.
-=======
-// List indexing
-// NOTE: caller is responsible for checking return values for strings!
-
-#define getStringItem(list, index) PyString_AS_STRING(PyList_GET_ITEM(list, index))
-
 /*  The following works without ref counting issues as PyList_GET_ITEM
     borrows the references.  Since these macros must be expressions
     and not statements, we cannot raise error conditions here easily,
     thus it is caller's responsibility. */
 
->>>>>>> 70771cf4
 #define getLongItem(list, index) \
   (PyInt_Check(PyList_GET_ITEM(list, index))?PyInt_AS_LONG(PyList_GET_ITEM(list,index)):-1)
 
