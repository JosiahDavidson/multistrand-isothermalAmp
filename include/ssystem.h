/*
 Copyright (c) 2007-2008 Caltech. All rights reserved.
 Coded by: Joseph Schaeffer (schaeffer@dna.caltech.edu)
 */

/* SimulationSystem class header. This is the main object which controls the entire simulated system. */

#ifndef __SSYSTEM_H__
#define __SSYSTEM_H__

#include <vector>
#include <tr1/unordered_map>
#include <iostream>
#include <string>

#include "energymodel.h"
#include "scomplexlist.h"
<<<<<<< HEAD
=======
#include "simoptions.h"
#include <vector>
>>>>>>> a525321a

typedef std::vector<bool> boolvector;
typedef std::vector<bool>::iterator boolvector_iterator;

class SimulationSystem {
public:
	SimulationSystem(SimOptions* options);
	SimulationSystem(PyObject* system_options);
	SimulationSystem(void);

	// helper method for constructors
	void construct(void);
	void initialPrint(void);

	~SimulationSystem(void);

	void StartSimulation(void);
	void InitialInfo(void);	// printing function
	void printTransition(double); // printing function

	PyObject *calculateEnergy(PyObject *start_state, int typeflag);
	int isEnergymodelNull(void);

private:
	void StartSimulation_Standard(void);
	void StartSimulation_FirstStep(void);
	void StartSimulation_Trajectory(void);
	void StartSimulation_Transition(void);

	void SimulationLoop_Standard(void);
	void SimulationLoop_FirstStep(void);
	void SimulationLoop_Trajectory(void);
	void SimulationLoop_Transition(void);

<<<<<<< HEAD
	int InitializeSystem(PyObject *alternate_start = NULL);
=======
  void StartSimulation( void );
  void InfoInitial ( void );
>>>>>>> a525321a

	void InitializeRNG(void);
	void generateNextRandom(void);
	void finalizeRun(void);
	void finalizeSimulation(void);

<<<<<<< HEAD
	// helper function for sending current state to Python side
	void dumpCurrentStateToPython(void);
	void sendTrajectory_CurrentStateToPython(double current_time, int arrType = -77);
	void sendTransitionStateVectorToPython(boolvector transition_states, double current_time);
=======
  int InitializeSystem( PyObject *alternate_start = NULL);

 private:
  void StartSimulation_Standard( void );
  void StartSimulation_FirstStep( void );
  void StartSimulation_Trajectory( void );
  void StartSimulation_Transition( void );
>>>>>>> a525321a

	void countState(SComplexList*);
	void exportTime(double simTime, double* lastExportTime);
	void exportInterval(double simTime, int period, int arrType = -88);
	void exportTrajState(double simTime, double* lastExportTime, int period);

<<<<<<< HEAD
	void printAllMoves(void);
=======

>>>>>>> a525321a

	EnergyModel *energyModel;

	StrandComplex *startState;
	SComplexList *complexList;

	PyObject *system_options;
	SimOptions *simOptions;

	long current_seed;
	bool initial_trajectory;
	long simulation_mode;
	long simulation_count_remaining;

	//bool triggers for output
	bool exportStatesTime = false;
	bool exportStatesInterval = false;

<<<<<<< HEAD
	// some results objects
	std::tr1::unordered_map<std::string, int> countMap;
=======
  PyObject *system_options;
  SimOptions *system_options_wrapper;
>>>>>>> a525321a

};

#endif<|MERGE_RESOLUTION|>--- conflicted
+++ resolved
@@ -15,11 +15,6 @@
 
 #include "energymodel.h"
 #include "scomplexlist.h"
-<<<<<<< HEAD
-=======
-#include "simoptions.h"
-#include <vector>
->>>>>>> a525321a
 
 typedef std::vector<bool> boolvector;
 typedef std::vector<bool>::iterator boolvector_iterator;
@@ -54,43 +49,24 @@
 	void SimulationLoop_Trajectory(void);
 	void SimulationLoop_Transition(void);
 
-<<<<<<< HEAD
 	int InitializeSystem(PyObject *alternate_start = NULL);
-=======
-  void StartSimulation( void );
-  void InfoInitial ( void );
->>>>>>> a525321a
 
 	void InitializeRNG(void);
 	void generateNextRandom(void);
 	void finalizeRun(void);
 	void finalizeSimulation(void);
 
-<<<<<<< HEAD
 	// helper function for sending current state to Python side
 	void dumpCurrentStateToPython(void);
 	void sendTrajectory_CurrentStateToPython(double current_time, int arrType = -77);
 	void sendTransitionStateVectorToPython(boolvector transition_states, double current_time);
-=======
-  int InitializeSystem( PyObject *alternate_start = NULL);
-
- private:
-  void StartSimulation_Standard( void );
-  void StartSimulation_FirstStep( void );
-  void StartSimulation_Trajectory( void );
-  void StartSimulation_Transition( void );
->>>>>>> a525321a
 
 	void countState(SComplexList*);
 	void exportTime(double simTime, double* lastExportTime);
 	void exportInterval(double simTime, int period, int arrType = -88);
 	void exportTrajState(double simTime, double* lastExportTime, int period);
 
-<<<<<<< HEAD
 	void printAllMoves(void);
-=======
-
->>>>>>> a525321a
 
 	EnergyModel *energyModel;
 
@@ -109,13 +85,8 @@
 	bool exportStatesTime = false;
 	bool exportStatesInterval = false;
 
-<<<<<<< HEAD
 	// some results objects
 	std::tr1::unordered_map<std::string, int> countMap;
-=======
-  PyObject *system_options;
-  SimOptions *system_options_wrapper;
->>>>>>> a525321a
 
 };
 
