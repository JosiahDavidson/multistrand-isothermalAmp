--- conflicted
+++ resolved
@@ -39,19 +39,7 @@
     def log10KEff(self):
 
         return np.log10(self.kEff())
-
-<<<<<<< HEAD
-=======
-class FirstStepRateLeak(basicRate):
-    
-    
-    def __init__(self, dataset=None, concentration=None):
-        0
-    
-    def resample(self):
-        0
-        
->>>>>>> 75e3f68a
+      
 
 # # Migration rates for first step
 class FirstStepRate(basicRate):
