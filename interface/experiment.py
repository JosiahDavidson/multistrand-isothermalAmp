--- conflicted
+++ resolved
@@ -122,7 +122,6 @@
     # Point the options to the right objects
     if not doFirstPassage:
 
-<<<<<<< HEAD
         options.stop_conditions = [stopSuccess, stopFailed]
 
     else:
@@ -135,7 +134,7 @@
 class ClampedSeesawGate(object):
 
     Gate_Count = 1
-    # Note that the clamp sequence is 'CG' with length 2 by default.
+    duplex = Complex(strands=[top, bot], structure="(+)")
 
     def __init__(self, input_sequence, base_sequence, output_sequence, fuel_sequence,
                  toehold_sequence, clamp_sequence="CG"):
@@ -178,23 +177,6 @@
             self.toehold_domain.C + self.clamp_domain + \
             self.base_domain.C + self.clamp_domain
         self.base_dom_strand = self.clamp_domain + self.base_domain + self.clamp_domain
-    duplex = Complex(strands=[top, bot], structure="()")
-=======
-        options.stop_conditions = [stopSuccess]         
-        
-        
-# simulates until a dissociation event occurs. 
-# Note: for long sequences, this could result in a timeout.
-def dissociation(options, mySeq, myTrials=0):
-                
-    # Using domain representation makes it easier to write secondary structures.
-    onedomain = Domain(name="itall", sequence=mySeq)
-    top = Strand(name="top", domains=[onedomain])
-    bot = top.C
-    
-    # Note that the structure is specified to be single stranded, but this will be over-ridden when Boltzmann sampling is turned on.
-    duplex = Complex(strands=[top, bot], structure="(+)")
->>>>>>> 1eca519d
     
     # Turns Boltzmann sampling on for this complex and also does sampling more efficiently by sampling 'trials' states.
     if(myTrials > 0):
