--- conflicted
+++ resolved
@@ -7,20 +7,15 @@
 # Objects module to get the useful names into the correct namespace.
 #
 
-<<<<<<< HEAD
+__module__ = 'multistrand.objects'
+
+from _objects.domain  import Domain
+from _objects.complex import Complex
 from _objects.strand import Strand
 from _objects.restingstate import RestingState
 from _objects.stopcondition import StopCondition
-from _objects.complex import Complex
-from _objects.domain  import Domain
 
 __all__ = ['Strand','RestingState','StopCondition','Complex','Domain']
-=======
-__module__ = 'multistrand.objects'
-
-from _objects.objects import Strand, RestingState, StopCondition
-from _objects.complex import Complex
-from _objects.domain  import Domain
 
 # The following appears to be necessary [at the moment] as otherwise
 # we can't generate appropriate documentation for these sub objects as
@@ -33,5 +28,4 @@
 Complex.__module__ = 'multistrand.objects'
 RestingState.__module__ = 'multistrand.objects'
 StopCondition.__module__ = 'multistrand.objects'
-Domain.__module__ = 'multistrand.objects'
->>>>>>> 733ea4ea
+Domain.__module__ = 'multistrand.objects'