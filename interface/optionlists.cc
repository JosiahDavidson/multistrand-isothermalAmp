/*
 Copyright (c) 2007-2010 Caltech. All rights reserved.
 Coded by: Joseph Schaeffer (schaeffer@dna.caltech.edu)
 Edits by: Chris Berlind    (cberlind@dna.caltech.edu)
 */

#include <string>
#include "optionlists.h"
#include "utility.h"
#include <python2.7/Python.h>

using std::string;
//using namespace utility;

/*
 strandlist::strandlist( char *newid, char *newseq, class strandlist *old = NULL )

 */

strandList::strandList(char *newid, char *newseq, class strandList *old) {
	id = newid;
	seq = newseq;
	next = old;
}

char *strandList::lookup(char *item_id) {
	if (strcmp(item_id, id) == 0)
		return seq;
	else if (next != NULL)
		return next->lookup(item_id);
	else
		return NULL;
}

/*
 strandlist::~strandlist( void )

 This is a basic linked list destructor. The "id" and "seq" members were allocated in the parser via strdup, and are thus free'd here.

 */

strandList::~strandList(void) {
	if (id != NULL)
		delete id;
	if (seq != NULL)
		delete seq;
	if (next != NULL)
		delete next;
	next = NULL;
}

/*
 identlist::identlist( char *newid, class identlist *old = NULL )

 This is a very basic linked list constructor.
 */

identList::identList(long newuid, char *newid, class identList *old) {
	id = new char[strlen(newid) + 1];
	strcpy(id, newid);

	uid = newuid;
	next = old;
}

std::string identList::toString() {

	if (id != NULL) {
		return utility::copyToString(id);
	} else {
		return string("");
	}

}

/*
 identlist::~identlist( void )

 This is a basic linked list destructor. The "id" parameter is assumed to be
 deleted here.

 */

identList::~identList(void) {
	if (id != NULL)
		delete[] id;
	if (next != NULL)
		delete next;
	next = NULL;
}

/*
 complex_item::complex_item( char *struc, class identlist *strands, class complex_item *old)

 FD: This is another very basic linked list constructor.
 */

complexItem::complexItem(char *struc, class identList *strands,
		class complexItem *old) {
	structure = new char[strlen(struc) + 1];
	strcpy(structure, struc);

<<<<<<< HEAD
	while (strchr(structure, '_') != NULL) {
		*strchr(structure, '_') = '+';
	}
	// while( strchr( structure, '+' ) != NULL )
	//{
	//  *strchr(structure,'+') = '.';
	//}
	strand_ids = strands;
	next = old;
	type = STOPTYPE_STRUCTURE;
	count = 0;
=======
/*
  complex_item::complex_item( char *struc, class identlist *strands, class complex_item *old) 

  This is another very basic linked list constructor.
*/


complex_item::complex_item( char *struc, class identlist *strands, class complex_item *old) 
{
  structure = new char[strlen(struc) + 1];
  strcpy(structure, struc );
  
  while( strchr( structure, '_' ) != NULL )
    {
      *strchr(structure,'_') = '+';
    }
  strand_ids = strands;
  next = old;
  type = STOPTYPE_STRUCTURE;
  count = 0;
>>>>>>> a525321a
}

complexItem::complexItem(char *struc, class identList *strands,
		class complexItem *old, int newtype) {
	structure = new char[strlen(struc) + 1];
	strcpy(structure, struc);

	if (structure != NULL) {
		while (strchr(structure, '_') != NULL) {
			*strchr(structure, '_') = '+';
		}
		//      while( strchr( structure, '+' ) != NULL )
		//{
		//  *strchr(structure,'+') = '.';
		//}
	}
<<<<<<< HEAD
	strand_ids = strands;
	next = old;
	type = newtype;
	count = 0;
=======
    }
  strand_ids = strands;
  next = old;
  type = newtype;
  count = 0;
>>>>>>> a525321a
}

complexItem::complexItem(char *struc, class identList *strands,
		class complexItem *old, int newtype, int newcount) {
	structure = new char[strlen(struc) + 1];
	strcpy(structure, struc);

	if (structure != NULL) {
		while (strchr(structure, '_') != NULL) {
			*strchr(structure, '_') = '+';
		}
		//      while( strchr( structure, '+' ) != NULL )
		//{
		//  *strchr(structure,'+') = '.';
		//}
	}
<<<<<<< HEAD
	strand_ids = strands;
	next = old;
	type = newtype;
	count = newcount;
}

/*
 complex_item::~complex_item( void )

 This is a basic linked list destructor. The "structure" member was strdup'd in the parser, and is deleted here via free.

 */

complexItem::~complexItem(void) {
	if (structure != NULL)
		delete[] structure;
	if (strand_ids != NULL)
		delete strand_ids;
	if (next != NULL)
		delete next;
	next = NULL;
=======
    }
  strand_ids = strands;
  next = old;
  type = newtype;
  count = newcount;
>>>>>>> a525321a
}

/*
 stopcomplexes::stopcomplexes( char *newtag, class complex_item *newitem, class stopcomplexes *old)

 This is yet another very basic linked list constructor.
 */

stopComplexes::stopComplexes(char *newtag, class complexItem *newitem,
		class stopComplexes *old) {
	tag = new char[strlen(newtag) + 1];
	strcpy(tag, newtag);

	citem = newitem;
	next = old;
}

string stopComplexes::toString() {

	string output = "";

	return output;

}

string complexItem::toString() {

	string output = "";
	// FD: This keeps giving formatting errors.
//	if(structure != NULL){
//	printf("The structure is");
//	printf(structure);
//	printf("\n");
//	output += utility::copyToString(structure);
////	output += ", ";
////	output += strand_ids->toString();
//	}

	return output;

}

/*

 stopcomplexes::~stopcomplexes(void)

 This is a basic linked list destructor. The "tag" member was strdup'd in the parser, and is deleted here via free.

 */

stopComplexes::~stopComplexes(void) {
	if (tag != NULL)
		delete[] tag;
	if (citem != NULL)
		delete citem;
	if (next != NULL)
		delete next;
	next = NULL;
}<|MERGE_RESOLUTION|>--- conflicted
+++ resolved
@@ -100,7 +100,6 @@
 	structure = new char[strlen(struc) + 1];
 	strcpy(structure, struc);
 
-<<<<<<< HEAD
 	while (strchr(structure, '_') != NULL) {
 		*strchr(structure, '_') = '+';
 	}
@@ -112,28 +111,6 @@
 	next = old;
 	type = STOPTYPE_STRUCTURE;
 	count = 0;
-=======
-/*
-  complex_item::complex_item( char *struc, class identlist *strands, class complex_item *old) 
-
-  This is another very basic linked list constructor.
-*/
-
-
-complex_item::complex_item( char *struc, class identlist *strands, class complex_item *old) 
-{
-  structure = new char[strlen(struc) + 1];
-  strcpy(structure, struc );
-  
-  while( strchr( structure, '_' ) != NULL )
-    {
-      *strchr(structure,'_') = '+';
-    }
-  strand_ids = strands;
-  next = old;
-  type = STOPTYPE_STRUCTURE;
-  count = 0;
->>>>>>> a525321a
 }
 
 complexItem::complexItem(char *struc, class identList *strands,
@@ -150,18 +127,10 @@
 		//  *strchr(structure,'+') = '.';
 		//}
 	}
-<<<<<<< HEAD
 	strand_ids = strands;
 	next = old;
 	type = newtype;
 	count = 0;
-=======
-    }
-  strand_ids = strands;
-  next = old;
-  type = newtype;
-  count = 0;
->>>>>>> a525321a
 }
 
 complexItem::complexItem(char *struc, class identList *strands,
@@ -178,7 +147,6 @@
 		//  *strchr(structure,'+') = '.';
 		//}
 	}
-<<<<<<< HEAD
 	strand_ids = strands;
 	next = old;
 	type = newtype;
@@ -200,13 +168,6 @@
 	if (next != NULL)
 		delete next;
 	next = NULL;
-=======
-    }
-  strand_ids = strands;
-  next = old;
-  type = newtype;
-  count = newcount;
->>>>>>> a525321a
 }
 
 /*
