################################################################################
#                                                                              #
# Python implementation of the options object.                                 #
# Copyright blah blah blah 2010 Caltech                                        #
# Written by:  Joseph Schaeffer.                                               #
# Some stuff written by:  Chris Berlind                                        #
#                                                                              #
# (others add your names as you modify files)                                  #
#                                                                              #
################################################################################

from options_interface import Interface
from python_objects import Strand, Complex, RestingState, StopCondition
import copy

class _OptionsConstants( object ):
    def __init__(self):
        self.ZERO_C_IN_K = 273.15
        pass
    
    @property
    def RATEMETHOD(self):
        return {"Invalid" :0, "Metropolis"    :1, \
                "Kawasaki":2, "EntropyEnthalpy":3}

    @property
    def DANGLES(self):
        return {"None":  0, "Some" : 1, \
                "All" :  2, "NupackDefault": 1}

    @property
    def ENERGYMODEL_TYPE(self):
        return {"Vienna":0, "Nupack":1, \
                "Others?":2}

    @property
    def SUBSTRATE_TYPE(self):
        return {"Invalid":0, "RNA":1, \
                "DNA":2}

    @property
    def SIMULATION_MODE(self):
        return {"Normal":                   0x0010,
                "First Step":               0x0030,
                "Python Module":            0x0040,
                "Python Module:First Step": 0x0060,
                "Energy Only":              0x0100}

    @property
    def SIMULATION_MODE_FLAG(self):
        return {"Normal":                   0x0010,
                "First Bimolecular":        0x0020,
                "Python Module":            0x0040}

    @property
    def STOPRESULT(self):
        return {"Normal":                   0x0011,
                "Time":                     0x0012,
                "Forward":                  0x0021,
                "Time (First Step)":        0x0022,
                "Reverse":                  0x0024,
                "Error":                    0x0081,
                "NaN":                      0x0082,
                "No Moves":                 0x0084}
    
    def __setattr__(self, name, value):
        if hasattr(self, name):
            pass
        else:
            object.__setattr__(self, name, value)
    
    def __delattr__(self, *args, **kargs):
        pass

_OC = _OptionsConstants()
FILLIN = None

class MultistrandOptions( object ):
    def __init__(self):
        """ Creates an options object with default (presumably useful) values """

        ##################################################
        #                                                #
        # Data Members                                   #
        # ->Members new to the python implementation     #
        #                                                #
        #                                                #
        ##################################################

        self.errorlog = []
        """ Keeps lines relating to possible errors or warnings that
        should be reported to the user. Usually issues relating to the
        input file or parameters with odd values.

        TODO: implement some functions to report the errors found here.
        """
        

        #############################################
        #                                           #
        # Data Members: Energy Model                #
        # ->Members needed by the energy model      #
        #   NOTE: simple members only - custom      #
        #         members with different accessors  #
        #         appear after __init__.            #
        #                                           #
        #############################################
        
        self.gt_enable = False
        """ Allow GT base pairs? If not, penalize by 10000 kcal/mol.
        
        Type         Default
        int          False (0) : Do not allow GT base pairs.
        """

        self.log_ml = False
        """ Use logarithm to compute multiloop energy contributions?
        
        Type         Default
        int          False (0): Do not use the logarithm.

        If True, uses log to compute one component of the multiloop
        energy, for loops of length > 6. Otherwise, uses the usual
        linear approximation. Using the log formula is slightly more
        expensive as it makes computation time for a multiloop scale
        with the number of adjoining helices.
        """
        
        self.join_concentration = 1.0
        """ conc for V calcs
        
        Type         Default
        double       1.0 (M)

        Units are in M (molar), and represent the concentration of a
        single unique strand in the system. The volume simulated is
        then chosen using this parameter.
        """

        ###
        ### See the temperature property way below (after __init__)
        ### for more info on accessors for these data members.
        ###
        self._temperature_celsius = 37.0
        self._temperature_kelvin  = 310.15

        
        self.unimolecular_scaling = 1.6e6
        """ Rate scaling factor for unimolecular reactions.

        Type         Default
        double       1.6e6:
                     Unitless. Details on default in thesis."""
        
        self.bimolecular_scaling = 0.5e6
        """ Rate scaling factor for bimolecular reactions.
        
        Type         Default
        double       0.5e6:
                     Unitless. Details on default in thesis."""


        self.rate_method = _OC.RATEMETHOD['Kawasaki']
        """ Choice of methods for determining forward/reverse rates.
        
        Type         Default
        int          2: Kawasaki

        Should use the values in the _OC.RATEMETHOD dictionary rather
        than the numbers directly, as those should be consistent with
        that used in the energymodel.h headers.
        """

        self.dangles = _OC.DANGLES['NupackDefault']
        """ Dangles options for the energy model.
        
        Type         Default
        int          1: NupackDefault

        None [0]: Do not include any dangles terms in the energy model.
        Some [1]: Some dangles terms.  (Nupack Default)
        All  [2]: Include all dangles terms, including odd overlapping ones.

        See notes elsewhere re: what each term does.
        Should use the values in the _OC.DANGLES dictionary rather
        than the numbers directly, as those should be consistent with
        that used in the energymodel.h headers.
        """

        self.parameter_type = _OC.ENERGYMODEL_TYPE['Nupack']
        """ Which type of energy model parameter file to use.
        
        Type         Default
        int          1: Nupack

        Vienna [0]: No longer well tested. Recommend not using.
        Nupack [1]: Includes some multi-complex parameters, otherwise
                    nearly the same as mfold style files.

        Should use the values in the _OC.ENERGYMODEL_TYPE dictionary rather
        than the numbers directly, as those should be consistent with
        the ones defined in the options_python.h headers.
        """

        self.substrate_type = _OC.SUBSTRATE_TYPE['DNA']
        """ What substrate's parameter files to use. Note that some
        combinations of this and energymodel_type will be invalid and
        Multistrand will complain.
        
        Type         Default
        int          2: DNA

        Invalid [0]: Indicates we should not auto-search for a param file.
        RNA     [1]: RNA parameters are available for Vienna and Nupack, see also
                     the comment in parameter_file_version.
        DNA     [2]: DNA parameters are publicly available via the Nupack distribution,
                     and possibly by the Vienna group upon request.

        Should use the values in the _OC.SUBSTRATE_TYPE dictionary rather
        than the numbers directly, as those should be consistent with
        the ones defined in the options_python.h headers.
        """
        
        self.parameter_file = None
        """ Shortcut for using a very specific parameter file. Usually shouldn't be used.
        
        Type         Default
        str          None

        Should only be set to a string if it's ok to actually search
        for that parameter file. None will pass an error back to
        Multistrand if it gets used.
        """

        ####################
        #
        # BEGIN simmode
        #
        ####################
        
        self.inputfilename = FILLIN
        """ deprecated """
        ##char


        self.logfilename = FILLIN
        """ filename to send log entries to """
        ##char


        self.trajectoryfilename = FILLIN
        """ filename to send trajectory entries to """
        ##char


        self.trajectory_type = 0
        """ The type of trajectory data we are concerned with.
        
        Type         Default
        int          0: Normal
        
        Normal          [0]: First passage time only.
        Transition time [1]: Transition time data kept for some set of states.
        """

        self.simulation_mode = _OC.SIMULATION_MODE['Normal']
        """ The simulation mode: how we want the simulation system to
        perform the main loop.

        'Normal'          : Normal markov chain process.
        'First Step'      : Markov chain where the first move chosen is
                            always a bimolecular join step. See
                            thesis/other docs for more info,
                            especially on the statistics gathered by
                            this mode.
                            
        'Python Module'   : The simulator is compiled as a python
                            module.  This means the main loop is
                            outside the simulator, and it should
                            provide feedback to the controlling
                            process by way of this options object.
                            
        'Python Module:First Step'   : Python module, running in first
                                       step mode. (see above)

        'Energy Only'     : Compute the energy of start structure only,
                            printing the result and finishing.
                            
        Should use the values in the _OC.SIMULATION_MODE dictionary rather
        than the numbers directly, as those should be consistent with
        the ones defined in the options_python.h headers.
        """
        
        self.simulation_time = 600.0
        """ Maximum time (in seconds) allowed for each trajectory.
        
        Type         Default
        double       600.0
        """
        
        self.num_simulations = 1
        """ Total number of trajectories to run. 
        
        Type         Default
        int          1
        """
        
        self.initial_seed = None
        """ Initial random number seed to use.
        
        Type         Default
        long         None
        
        If None when simulation starts, a seed will be chosen by the RNG however
        it feels like.
        """
        
        self.unique_id = 0
        """ Unique identifier for strands.
        
        Type         Default
        int          0
        
        Incremented for each strand added.
        """
        
        self.name_dict = {}
        """ Dictionary from strand name to a list of unique strand objects
        having that name.
        
        Type         Default
        dict         {}
        
        Modified when start state is added. Used as a lookup when stop states 
        are added.
        """
        
        ####################
        #
        # BEGIN startstop
        #
        ####################
        
        # See accessors below
        self._start_state = []
        
        self.use_resting_states = False
        """ Indicates whether the start state will be determined by sampling
        from resting states or by using single structures.
        
        Type         Default
        boolean      False
        
        Automatically set to True if RestingState objects are given as the 
        start state.
        """

        # See accessors below.
        self._boltzmann_sample = None
                
        # See accessors below
        self._stop_conditions = []
        
        self.use_stop_conditions = True
        """ Indicates whether trajectories should end when stop states
        are reached.
        
        Type            Default
        boolean         True: End trajectory upon reaching stop state
        
        Defaults to ending trajectories upon reaching stop states, but can be
        manually changed to False to avoid stopping at defined stop states.
        """
        
        self.stop_count = 0
        """ The number of stop states. Equivalent to 'len(self.stop_conditions)'.
        
        Type         Default
        int          0
        
        Incremented automatically when a stop state is added. Should not be 
        modified externally.
        """
        
        self.output_time = -1.0
        """ The amount of time (in seconds) to wait between outputs of 
        trajectory information.
        
        Type         Default
        float        -1.0
        
        A value of -1.0 corresponds to not basing outputs on output_time
        (but perhaps outputting based on some other condition). A value of 0 
        means output as often as possible.
        """
        
        self.output_interval = -1
        """ The number of states between outputs of trajectory information.
        
        Type         Default
        int          -1
        
        A value of -1 corresponds to not basing outputs on output_interval
        (but perhaps outputting based on some other condition). A value of 0 
        means output every state, 1 means every other state, and so on.
        """
        
        self.current_interval = 0
        """ Current value of output state counter.
        
        Type         Default
        int          0
        
        When current_interval is equal to output_interval, the output state is 
        True, and otherwise the output state is False. This is modified by 
        increment_output_state, and probably shouldn't be used externally."""
        
        self.output_state = False
        """ Indicates whether output should be reported.
        
        Type         Default
        boolean      False
        
        Value should be True if self.current_interval == self.output_interval 
        and False otherwise.        
        """
        
        self.interface = Interface()
        
        
        ##############################
        #
        # functions used
        #
        ##############################
        
        ('resetCompleted', 'reset_completed')
        ('resetCompleted_Python', 'reset_completed__python')
        ('setCollisionRate_Python', 'set_collision_rate__python')
        ('setCurSimTime', 'set_cur_sim_time')


    @property
    def boltzmann_sample(self):
        """ Indicates whether the start state will be determined by Boltzmann
        sampling or by using exact structures.
        
        Type         Default
        boolean      False
        
        Must be set to True when RestingState objects are given as the
        start state in order to activate the boltzmann sampling.
        """
        if self._boltzmann_sample is None:
            return False
        else:
            return self._boltzmann_sample

    @boltzmann_sample.setter
    def boltzmann_sample(self, val):
        # Set all resting states to use this boltzmann flag.
        if not isinstance( val, bool ):
            raise ValueError("the boltzmann_sample property can only be a boolean, sorry. When set, it applies globally to all resting state used in the start complexes, unless they have already been set.")
        for c,s in self._start_state:
            if s is not None:
                s.set_boltzmann( val )
        
    
    @property
    def start_state(self):
        """ Get the start state, i.e. a list of Complex objects.
        
        Type         Default
        list         []
        
        This should be used by ssystem.cc to get the (potentially sampled) 
        start state.
        """
<<<<<<< HEAD
        def process_state(x):
            cmplx, rest_state = x
            if rest_state is None:
                return cmplx
            else:
                return rest_state.sample()
            
        return [process_state(s) for s in self._start_state]
=======
        if self.use_resting_states:
            complex_list = [rs[0] for rs in self._start_state]
        else:
            complex_list = self._start_state
        
        return complex_list
    
>>>>>>> 70771cf4
    
    @start_state.setter
    def start_state(self, *args):
        """ Set the start state, i.e. a list of Complex or RestingState objects.
        
        Type         Default
        list         []
        
        The start state should be set (e.g. by the parser) so trajectories know 
        how to start.
        """
        # Error checking first
        if self._start_state !=  []:
            raise Exception("Start state should only be set once.")
        if len(args) == 0 or len(args[0]) == 0;
            raise ValueError("No start state given.")
        
        # deduce our input from the type of args[0].
        # Copy the input list because it's easy to do and it's safer
        
        if isinstance(args[0],Complex) or isinstance(args[0],RestingState):
            #args is a list of complexes or resting states.
            vals = copy.deepcopy(args) 
        elif len(args) == 1 and hasattr(args[0],"__iter__"):
            vals = copy.deepcopy(args[0])
        else:
            raise ValueError("Could not comprehend the start state you gave me.")

        # vals is now an iterable over our starting configuration, be
        # it complexes or resting states.
        
        for i in vals:
            if not isinstance(i,Complex) and not isinstance(i,RestingState):
                raise ValueError("Start states must be Complexes or RestingStates. Received something of type {0}.".format( type(i)) )
        
            self._add_start_complex( i )

    def _add_start_complex( self, item ):
        l = len(item)
        item.make_unique( self.name_dict, range(self.unique_id,self.unique_id+l) )

        self.unique_id += l
        
        item.set_boltzmann( self.boltzmann_sample )
        if isinstance(item, Complex):
            self._start_state.append( (item,None))
        else:
            self._start_state.append( (item[0], item) )

    @property
    def initial_seed_flag(self):
        return self.initial_seed != None

    
    @property
    def stop_conditions(self):
        """ The stop states, i.e. a list of StopCondition objects.
        
        Type         Default
        list         []
        
        Stop states should be added to this list (e.g. by the parser) so
        trajectories know when to end.
        """
        return self._stop_conditions
    
    
    @stop_conditions.setter
    def stop_conditions(self, stop_list):
        """ The stop states, i.e. a list of StopCondition objects.
        
        Type         Default
        list         []
        
        Stop states should be added to this list (e.g. by the parser) so
        trajectories know when to end.
        """
        # Error checking
        if self._stop_conditions != []:
            raise Exception("Stop conditions should be set only once.")
        if self._start_state == []:
            raise Exception("Start state must be set before stop conditions.")
        
        # Type checking
        for item in stop_list:
            if not isinstance(item, StopCondition):
                raise TypeError("All items must be 'StopCondition', not '{0}'.".format(type(item)))
        
        # Copy the input list because it's easy to do and it's safer
        stop_list = copy.deepcopy(stop_list)
        
        # Assign the unique ids
        for sc in stop_list:
            counts = {}
            for cmplx, st, cn in sc.complex_items:
                for i, s in enumerate(cmplx.strand_list):
                    if s.name not in self.name_dict:
                        raise ValueError("Stop state contains a strand not present in start state.")
                    try:
                        cmplx.strand_list[i] = self.name_dict[s.name][counts[s.name]]
                        counts[s.name] += 1
                    except KeyError:
                        cmplx.strand_list[i] = self.name_dict[s.name][0]
                        counts[s.name] = 1
        
        # Set the internal data members
        self.stop_count = len(stop_list)
        self._stop_conditions = stop_list
    
    @property
    def increment_output_state(self):
        """ Modifies self.current_interval and self.output_state as 
        necessary based on self.output_interval.
        """
        if self.output_interval == None or self.output_interval < 0:
            raise ValueError("output_interval has invalid value: %s" % self.output_interval)
        
        elif self.current_interval > self.output_interval:
            raise ValueError("current_interval has invalid value: %s" % self.current_interval)
        
        elif self.current_interval == self.output_interval:
            self.current_interval == 0
        
        else:
            self.current_interval += 1
        
        self.output_state = (self.current_interval == self.output_interval)

        return None
    
    @property
    def temperature(self):
        return self._temperature_kelvin
    """ Temperature, in degrees Kelvin.
    
    Type         Default
    double          310.15 (K)
    
    Standard units of degrees K, and default is the usual 37(C)
    that's the base value in all the parameter files. Multistrand
    uses Kelvin internally so we use it here as well.  used for
    scaling parameters and those are always relative to degrees K.
    """

    @temperature.setter
    def temperature(self,val):
        """ performs some sanity checking and provides a log error if
        perhaps the user was confused.

        Assumptions: Input should be in Kelvin, if it's not in a
        'reasonable' range for Kelvin, convert to Celsius if it's in a
        reasonable range for C [sending an output to the error log
        warning that it did so], otherwise error.

        Reasonable ranges:
            [0,100]  : Celsius
            [273,373]: Kelvin
            Others:    If you want a Fahrenheit reasonable range, I think you
                       might be unreasonable. Also, it overlaps with Celsius a bit much.

        Yes, these ranges are quite generous.
        """
        if 273.0 < val < 373.0:
            self._temperature_kelvin = val
            self._temperature_celsius = val - _OC.ZERO_C_IN_K
        elif 0.0 < val < 100.0:
            self._temperature_celsius = val
            self._temperature_kelvin = val + _OC.ZERO_C_IN_K
            self.errorlog.append("Warning: Temperature was set at the value [{0}]. We expected a value in Kelvin, or with appropriate units.\n         Temperature was automatically converted to [{1}] degrees Kelvin.\n".format(val, self._temperature_kelvin))
    
    
    def make_unique(self, strand):
        """Returns a new Strand object with a unique identifier replacing the 
        old id. Also adds the new strand to self.name_dict[strand.name].
        """
        new_strand = Strand(self.unique_id, strand.name, strand.sequence, strand.domain_list)
        self.unique_id += 1
        
        try:
            self.name_dict[strand.name].append(new_strand)
        except KeyError:
            self.name_dict[strand.name] = [new_strand]

        return new_strand
    
    @property
    def interface_reset_completion_flag(self):
        tmp = self.interface.trajectory_completion_flag
        self.interface.trajectory_completion_flag = False
        self.interface.collision_rate = -1.0
        return tmp

    @property
    def interface_collision_rate(self):
        return self.interface.collision_rate

    @interface_collision_rate.setter
    def interface_collision_rate(self, rate ):
        self.interface.collision_rate = rate

    @property
    def interface_current_time(self):
        return self.interface_current_time

    @interface_current_time.setter
    def interface_current_time(self, time):
        self.interface.current_time = time
    
    @property
    def interface_halt_flag(self):
        return self.interface.trajectory_halt_flag

    @property
    def interface_suspend_flag(self):
        return self.interface.trajectory_suspend_flag

    @property
    def increment_trajectory_count(self):
        self.interface.increment_trajectory_count()

    @property
    def interface_current_seed(self):
        return self.interface.current_seed

    @interface_current_seed.setter
    def interface_current_seed(self, val):
        self.interface.current_seed = val

    @property
    def interface_current_tag(self):
        return self.interface.current_tag

    @interface_current_tag.setter
    def interface_current_tag(self, val):
        self.interface.current_tag = val

    @property
    def interface_current_completion_type(self):
        return self.interface.current_completion_type


    @interface_current_completion_type.setter
    def interface_current_completion_type(self, val):
        self.interface.current_completion_type = val


<|MERGE_RESOLUTION|>--- conflicted
+++ resolved
@@ -476,7 +476,6 @@
         This should be used by ssystem.cc to get the (potentially sampled) 
         start state.
         """
-<<<<<<< HEAD
         def process_state(x):
             cmplx, rest_state = x
             if rest_state is None:
@@ -485,15 +484,6 @@
                 return rest_state.sample()
             
         return [process_state(s) for s in self._start_state]
-=======
-        if self.use_resting_states:
-            complex_list = [rs[0] for rs in self._start_state]
-        else:
-            complex_list = self._start_state
-        
-        return complex_list
-    
->>>>>>> 70771cf4
     
     @start_state.setter
     def start_state(self, *args):
@@ -737,6 +727,4 @@
 
     @interface_current_completion_type.setter
     def interface_current_completion_type(self, val):
-        self.interface.current_completion_type = val
-
-
+        self.interface.current_completion_type = val