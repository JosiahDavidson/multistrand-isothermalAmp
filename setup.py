#
#
# Copyright (c) 2010 Caltech. All rights reserved.
# Coded by: Joseph Schaeffer (schaeffer@dna.caltech.edu)
#
#
# setup the python distribution
#
#

sources = ["system/utility.cc",
<<<<<<< HEAD
           "system/sequtil.cc",
=======
>>>>>>> a525321a
           "interface/multistrand_module.cc",
           "interface/optionlists.cc",
           "interface/options.cc",
           "loop/move.cc",
           "loop/moveutil.cc",
           "loop/loop.cc",
           "system/energyoptions.cc",
           "energymodel/nupackenergymodel.cc",
           "energymodel/energymodel.cc",
           "state/scomplex.cc",
           "state/scomplexlist.cc",
           "system/simoptions.cc",
           "system/ssystem.cc",
           "system/simoptions.cc",
           "state/strandordering.cc",
           "energymodel/viennaenergymodel.cc"
           ]

# setup.py for multistrand module.
from distutils.core import setup, Extension

import distutils.sysconfig
config_vars = distutils.sysconfig.get_config_vars()
# config variables used in the next two functions.


def setup_flags():
    # remove -Wstrict-prototypes from our default flags for the compiler, if it's in there
    # 
    opt = config_vars['OPT'].split()
    if '-Wstrict-prototypes' in opt:
        opt.remove('-Wstrict-prototypes')
        config_vars['OPT'] = ' '.join( opt )
    cflags = config_vars['CFLAGS'].split()
    if '-Wstrict-prototypes' in cflags:
        cflags.remove('-Wstrict-prototypes')
        config_vars['CFLAGS'] = ' '.join( cflags )
    cppflags = config_vars['CPPFLAGS'].split()
    if '-Wstrict-prototypes' in cppflags:
        cppflags.remove('-Wstrict-prototypes')
        config_vars['CPPFLAGS'] = ' '.join( cppflags )

def setup_libcheck():
    # Find the library path [so we can check for tcmalloc].
    import os, os.path
    ldflags = config_vars['LDFLAGS'].split() + ['/usr/lib']
    for libpath in ldflags + os.environ.get('LIBRARY_PATH', '').split():
        if libpath.startswith('-L'):
            pathname = libpath[2:] # strip the -L from each entry
        else:
	     pathname = libpath
        try:
            items = iter( os.listdir(pathname) )
        except OSError:
            continue
        for item in items:
            if item.startswith('libtcmalloc'):
                return True
    return False
    

def setup_ext( have_tcmalloc):    
    import sys
    if have_tcmalloc:
        tcmalloc_optional = ['tcmalloc_minimal']
        print "Found tcmalloc, will attempt to use it."
    else:
        print "Cannot find tcmalloc, proceeding with standard memory management."
        tcmalloc_optional = []
    if '--use-debug-defs' in sys.argv:
        sys.argv.remove('--use-debug-defs')
        multi_ext = Extension("multistrand.system",
                              sources=sources,
                              include_dirs=["./include"],
                              language="c++",
                              define_macros=[('DEBUG',None),
                                             ('DEBUG_MACROS',None),
                                             ('Py_TRACE_REFS',None)],
                              undef_macros=['NDEBUG'],
                              libraries=[] + tcmalloc_optional,
                              #This is 'disable all warnings compiler flag' [possibly shouldn't be used for debug version]:
                              extra_compile_args = ['-Wno-strict-prototypes','-w','-g','-O0'],
                              )
    elif '--use-profiler-defs' in sys.argv:
        sys.argv.remove('--use-profiler-defs')
        multi_ext = Extension("multistrand.system",
                              sources=sources,
                              include_dirs=["./include"],
                              language="c++",
                              define_macros=[('DEBUG',None),
                                             ('DEBUG_MACROS',None),
                                             ('PROFILING',None)],
                              undef_macros=['NDEBUG'],
                              libraries=['tcmalloc_and_profiler'],  #google perftools profiler.
                              extra_compile_args = ['-w','-g','-O0'],
                              )
        
    else:
        multi_ext = Extension("multistrand.system",
                              sources=sources,
                              include_dirs=["./include"],
                              language="c++",
                              libraries=[] + tcmalloc_optional,
                              #                          define_macros=[('DEBUG',None),
                              #                                         ('DEBUG_MACROS',None)],
                              #                                         ('Py_TRACE_REFS',None)],
                              undef_macros=['NDEBUG'],
                              extra_compile_args = ['-O3','-g', '-w'],
                              #                          ['-Wno-strict-prototypes','-w','-O0','-v','-fcommon', '-fno-wrapv'],   #This is 'disable all warnings compiler flag'
                              )
    return multi_ext

if __name__ == '__main__':
    setup_flags()
    tcmalloc_flag = setup_libcheck()
    multi_ext = setup_ext( have_tcmalloc=tcmalloc_flag)
    
    setup(name="multistrand", version="2.0",
          packages=['multistrand','multistrand._options','multistrand._objects','nupack'],
          url='http://www.multistrand.org',
          license='MIT',
          author='The Multistrand Team',
          author_email='help@multistrand.org',
          package_dir={'multistrand':'interface'},
          ext_modules=[multi_ext])

#          zip_safe=False)

<|MERGE_RESOLUTION|>--- conflicted
+++ resolved
@@ -9,10 +9,7 @@
 #
 
 sources = ["system/utility.cc",
-<<<<<<< HEAD
            "system/sequtil.cc",
-=======
->>>>>>> a525321a
            "interface/multistrand_module.cc",
            "interface/optionlists.cc",
            "interface/options.cc",
@@ -26,7 +23,6 @@
            "state/scomplexlist.cc",
            "system/simoptions.cc",
            "system/ssystem.cc",
-           "system/simoptions.cc",
            "state/strandordering.cc",
            "energymodel/viennaenergymodel.cc"
            ]
