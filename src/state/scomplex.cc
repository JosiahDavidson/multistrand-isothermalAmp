--- conflicted
+++ resolved
@@ -295,12 +295,7 @@
 }
 
 // used by generateLoops to handle loop traversals well.
-<<<<<<< HEAD
-struct intlist
-{
-=======
 struct generateLoopsData {
->>>>>>> 634330fb
 	int data;
 	int seqlen;
 	Loop *predec = NULL;
@@ -316,12 +311,8 @@
 	int olseqlen = 0;
 	int openloopcount; // used to track the offset for setting up adjacencies in the open loop.
 	int depth = 0;
-<<<<<<< HEAD
-	struct intlist *stacklist, *stacklisttail, *templist = NULL, *templisttail = NULL, *temp_intlist;
-=======
 	generateLoopsData *stacklist, *stacklisttail, *temp_intlist;
 	generateLoopsData *templist = NULL, *templisttail = NULL;
->>>>>>> 634330fb
 	Loop *newLoop;
 	char *sequence, *structure, *charsequence;
 
@@ -335,16 +326,10 @@
 	// ZIFNAB: completed: sequence is the code sequence, which has translated A/G/C/T but non translated special characters. get index should be returning into the code sequence.
 	ordering->generateFlatSequence(&charsequence, &structure, &sequence);
 
-<<<<<<< HEAD
-	pairlist = (int *)new int[strlen(sequence) + 1];
-	newstruc = (char *)new char[strlen(sequence) + 1];
-	newseq = (char *)new char[strlen(sequence) + 1];
-=======
 	if (utility::debugTraces) {
 		cout << "\n Generating loops for cseq = " << string(charsequence) << ", struct =  " << string(structure) << " seq = ";
 
 		for (int loop = 0; loop < strlen(sequence); loop++) {
->>>>>>> 634330fb
 
 			cout << (int) sequence[loop] << ",  ";
 
@@ -368,28 +353,14 @@
 
 	strcpy(newstruc, structure);
 
-<<<<<<< HEAD
-	for (loop = 0; loop < strlen(sequence); loop++)
-	{
-=======
 	for (int loop = 0; loop < strlen(sequence); loop++) {
->>>>>>> 634330fb
 		newseq[loop] = baseLookup(charsequence[loop]);
 		pairlist[loop] = -1;
 		if (structure[loop] == '(')
 			depth++;
-<<<<<<< HEAD
-		else if (structure[loop] == ')')
-		{
-			for (loop2 = loop; loop2 >= 0; loop2--)
-			{
-				if (newstruc[loop2] == '(')
-				{
-=======
 		else if (structure[loop] == ')') {
 			for (int loop2 = loop; loop2 >= 0; loop2--) {
 				if (newstruc[loop2] == '(') {
->>>>>>> 634330fb
 					newstruc[loop2] = '.';
 					newstruc[loop] = '.';
 					pairlist[loop] = loop2;
@@ -401,12 +372,7 @@
 		}
 	}
 
-<<<<<<< HEAD
-	if (depth != 0)
-	{
-=======
 	if (depth != 0) {
->>>>>>> 634330fb
 		printf("Mismatched Parens in Start Structure.");
 		return -1;
 	}
@@ -473,18 +439,6 @@
 		seqlen = 0;
 		startpos = stacklist->data;
 
-<<<<<<< HEAD
-		if (startpos != -1)
-		{
-			if (pairlist[startpos] != -1)
-			{
-
-				if (pairlist[startpos + 1] != -1) // there was an immediate connection after the starting position. Stack or bulge, typically.
-				{
-					traverse = pairlist[startpos + 1] + 1; // add one otherwise we take the same link backwards when the while loops starts.
-					startpos = startpos + 1;
-					templist = (struct intlist *)new struct intlist;
-=======
 		if (startpos != -1) {
 
 			if (pairlist[startpos] != -1) {
@@ -494,46 +448,27 @@
 					traverse = pairlist[startpos + 1] + 1; // add one otherwise we take the same link backwards when the while loops starts.
 					startpos = startpos + 1;
 					templist = new struct generateLoopsData;
->>>>>>> 634330fb
 					templisttail = templist;
 					templist->data = startpos;
 					templist->seqlen = 0;
 					// CHECK to make sure startpos+1 is the right index. FIXME 5/26
 					listlength++;
-<<<<<<< HEAD
-				}
-				else // we have unpaired bases after the initiating branch
-				{
-=======
 
 				} else { // we have unpaired bases after the initiating branch
 
->>>>>>> 634330fb
 					traverse = startpos + 2;
 					startpos++;
 					seqlen++;
 				}
-<<<<<<< HEAD
-			}
-			else
-			{
+
+			} else {
+
 				traverse = startpos + 1;
 				seqlen++;
 			}
-		}
-		else // startpos == -1
-		{
-=======
-
-			} else {
-
-				traverse = startpos + 1;
-				seqlen++;
-			}
 
 		} else { // startpos == -1
 
->>>>>>> 634330fb
 			traverse = startpos + 1;
 
 		}
@@ -567,29 +502,15 @@
 			if (pairlist[traverse] != -1)
 			{
 				if (pairlist[traverse] + 1 != startpos) // make sure this is not the initial pairing
-<<<<<<< HEAD
-				{
-					if (templisttail == NULL)
-					{
-						templist = (struct intlist *)new struct intlist;
-=======
-						{
+                {
 					if (templisttail == NULL) {
 						templist = new struct generateLoopsData;
->>>>>>> 634330fb
 						templisttail = templist;
 						templist->data = traverse;
 						templist->seqlen = seqlen;
 						seqlen = 0;
-<<<<<<< HEAD
-					}
-					else
-					{
-						templisttail->next = (struct intlist *)new struct intlist;
-=======
 					} else {
 						templisttail->next = new struct generateLoopsData;
->>>>>>> 634330fb
 						templisttail->next->data = traverse;
 						templisttail->next->seqlen = seqlen;
 						seqlen = 0;
@@ -609,13 +530,8 @@
 		// JS: classification of loop type time.
 		// classification should end up with a pointer to the new loop, newLoop.
 
-<<<<<<< HEAD
-		if (olflag != -1) // 'internal' open loop
-		{
-=======
 		if (olflag != -1) {			// 'internal' open loop
 
->>>>>>> 634330fb
 			int *OL_sidelengths;
 			char **OL_sequences;
 
@@ -649,15 +565,8 @@
 				 //    adjacent to the nick.
 			{
 				temp_intlist = templist;
-<<<<<<< HEAD
-				for (loop = 0; loop < listlength - 1; loop++, temp_intlist = temp_intlist->next)
-				{
-					if (temp_intlist->data > olflag)
-					{		   // this data item is after the nick.
-=======
 				for (int loop = 0; loop < listlength - 1; loop++, temp_intlist = temp_intlist->next) {
 					if (temp_intlist->data > olflag) { // this data item is after the nick.
->>>>>>> 634330fb
 						break; // cause this loop to end.
 					}
 					// temp_intlist will then be the first pairing after the nick.
@@ -668,15 +577,8 @@
 					OL_sidelengths[0] = seqlen - olseqlen;
 				else
 					OL_sidelengths[0] = temp_intlist->seqlen - olseqlen;
-<<<<<<< HEAD
-				for (loop = 0; loop < listlength; loop++)
-				{
-					if (temp_intlist == NULL)
-					{
-=======
 				for (int loop = 0; loop < listlength; loop++) {
 					if (temp_intlist == NULL) {
->>>>>>> 634330fb
 						temp_intlist = templist;
 						openloopcount = -openloopcount - 1;
 
@@ -730,12 +632,7 @@
 				// Possibly a problem here, need to make sure sequences get paired correctly with lengths. FIXME
 				OL_sequences[0] = ordering->convertIndex(stacklist->data);
 				OL_sidelengths[listlength] = seqlen;
-<<<<<<< HEAD
-				for (loop = 0; loop < listlength; loop++, temp_intlist = temp_intlist->next)
-				{
-=======
 				for (int loop = 0; loop < listlength; loop++, temp_intlist = temp_intlist->next) {
->>>>>>> 634330fb
 					OL_sidelengths[loop] = temp_intlist->seqlen;
 					OL_sequences[loop + 1] = ordering->convertIndex(pairlist[temp_intlist->data]);
 				}
@@ -767,12 +664,7 @@
 			// JS: new code for pairtypes, sidelengths, seqs for multiloop, matching sequencing correctly.
 			ML_sidelengths[0] = temp_intlist->seqlen;
 			ML_sequences[1] = ordering->convertIndex(pairlist[temp_intlist->data]);
-<<<<<<< HEAD
-			for (loop = 1; loop < listlength; loop++)
-			{
-=======
 			for (int loop = 1; loop < listlength; loop++) {
->>>>>>> 634330fb
 				temp_intlist = temp_intlist->next;
 				if (loop == listlength - 1)
 				{
@@ -806,17 +698,9 @@
 		// this must be after stackloop, otherwise it may catch stackloop's conditions.
 		{
 			newLoop = new BulgeLoop(templist->seqlen, seqlen, ordering->convertIndex(startpos - 1), ordering->convertIndex(pairlist[templist->data]), NULL,
-<<<<<<< HEAD
-									NULL);
-		}
-		else if (1) // Error-generating Loop
-		{
-=======
-			NULL);
+                                    NULL);
 		} else {
-
 			throw std::bad_alloc();
->>>>>>> 634330fb
 			// This should never happen.
 		}
 
@@ -936,12 +820,7 @@
 	return ordering->getStructure();
 }
 
-<<<<<<< HEAD
-char *StrandComplex::getStrandNames(void)
-{
-=======
 char *StrandComplex::getStrandNames(void) {
->>>>>>> 634330fb
 	return ordering->getStrandNames();
 }
 
@@ -983,14 +862,8 @@
 	return beginLoop->returnEnthalpies(NULL);
 }
 
-<<<<<<< HEAD
-void StrandComplex::generateMoves(void)
-{
+void StrandComplex::generateMoves(void) {
 	beginLoop->firstGen(NULL);
-=======
-void StrandComplex::generateMoves(void) {
-	beginLoop->firstGen( NULL);
->>>>>>> 634330fb
 }
 
 Move *StrandComplex::getChoice(SimTimer &timer)
