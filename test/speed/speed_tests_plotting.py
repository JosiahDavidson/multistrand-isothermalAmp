# import matplotlib
# matplotlib.use('macosx')

# import matplotlib.pylab as pyp
import os
import sys

if 'MULTISTRANDHOME' in os.environ:
    if not os.path.isfile( os.path.join( os.environ['MULTISTRANDHOME'], 'setup.py') ):
        warnings.warn( ImportWarning("Could not find the file 'setup.py' in your MULTISTRANDHOME [{0}]; this environment variable is possibly out of date or not referring to the new Mulistrand distribution."))
        multihome=None
    else:
        if os.environ['MULTISTRANDHOME'] not in sys.path:
            multihome= os.environ['MULTISTRANDHOME']     

idx = os.getcwd().find( os.path.join('test','speed') )
if idx > -1:
    rootpath = os.path.abspath(os.getcwd()[:idx])
    #abspath cleans up the tail of the pathname as needed.
    if rootpath not in sys.path:
        sys.path.append( rootpath )
elif multihome != None:
    sys.path.append(multihome)



from utils_plot import *
from utils_load import *



#utils_plot already grabs the backends for us.

# @figuresetup(10, title = "Kinfold vs Multistrand Comparison, Weak MFE sequences")
# @prepdata( None )
# def lowmfe_from_dataset( data = None):
#     pyp.scatter( data[0][0], data[0][1], label = "Weak MFE [Kinfold]", color='r' )
#     pyp.scatter( data[1][0], data[1][1], label = "Weak MFE [Multistrand]", color='m' )

    
# @figuresetup(11, title = "Kinfold vs Multistrand Comparison, Strong MFE sequences")
# def highmfe_from_dataset():
#     pyp.scatter( highmfe_xy[0], highmfe_xy[1], label = "Strong MFE [Kinfold]", color='b' )
#     pyp.scatter( highmfe_xy[0], highmfe_xy[1], label = "Strong MFE [Multistrand]", color='c' )



# @figuresetup(12, title = "Kinfold vs Multistrand Comparison, Strong vs Weak MFE sequences")
# @prepdata( None )
# def bothmfe_from_dataset( data = None):
#     pyp.scatter( data[0][0], data[0][1], label = "Weak MFE [Kinfold]", color='r' )
#     pyp.scatter( data[1][0], data[1][1], label = "Weak MFE [Multistrand]", color='m' )

#     pyp.scatter( highmfe_xy[0], highmfe_xy[1], label = "Strong MFE [Kinfold]", color='b' )
#     pyp.scatter( highmfe_xy[0], highmfe_xy[1], label = "Strong MFE [Multistrand]", color='c' )

# @figuresetup(13, title = "Kinfold vs Multistrand Comparison, 4-way Branch Migration")
# @prepdata( range(70,120,5)*5, lambda x: x * random.random() / 1000 )
# def fourway_bm( data = None ):
#     pyp.scatter( data[0][0], data[0][1], label = "4-way BM [Kinfold]", color = 'r' )
#     pyp.scatter( data[1][0], data[1][1], label = "4-way BM [Multistrand]", color = 'g' )


# @figuresetup(14, title = "Kinfold vs Multistrand Comparison, 3-way Branch Migration")
# @prepdata( range(70,120,5)*5, lambda x: x * random.random() / 1000 )
# def threeway_bm( data = None ):
#     pyp.scatter( data[0][0], data[0][1], label = "3-way BM [Kinfold]", color = 'r' )
#     pyp.scatter( data[1][0], data[1][1], label = "3-way BM [Multistrand]", color = 'g' )


# @figuresetup(15, title = "Kinfold vs Multistrand Comparison, Hairpin Folding")
# @prepdata( range(10,80,5)*5, lambda x: x * random.random() / 600 )
# def hairpin_data( data = None ):
#     pyp.scatter( data[0][0], data[0][1], label = "Hairpin [Kinfold]", color = 'r' )
#     pyp.scatter( data[1][0], data[1][1], label = "Hairpin [Multistrand]", color = 'g' )

class FigureObject( object ):
    def __init__(self):
        self.figures = []
        self.namecolors = {'Kinfold':'r','Multistrand':'b'}
        for k,v in type(self).__dict__.iteritems():
            if callable(v) and v.__name__  == 'figuresetup_return':
                self.figures.append( (v.num, k) )
    def __len__(self):
        return len(self.figures)
    def showAll(self):
        for num,fname in self.figures:
            self.__getattribute__(fname)()
        

class FullyRandomSequences( FigureObject ):
    _unique_id = 0
    
    @property
    def unique_id():
        FullyRandomSequences._unique_id += 1
        return FullyRandomSequences._unique_id - 1
    
    def __init__(self):
        FigureObject.__init__(self)
<<<<<<< HEAD
        self.data_short = self.loaddata( 'data_short', 'length_short')
        self.data_bm = self.loaddata( 'data_bm', 'short_4way')
        # self.data_long = self.loaddata( 'data_long', 'length_longs' )
        # self.data_vlong = self.loaddata( 'data_vlong', 'length_very_longs')
        self.data_full = self.data_short.copy()
        # self.data_full.update( self.data_long )
        # self.data_quitefull = self.data_full.copy()
=======
        self.data_short = SpeedTestData( 'data_short', 'length_short')
        self.data_long = SpeedTestData( 'data_long', 'length_longs' )
        self.data_combined = SpeedTestData('data_combined', ['length_short','length_longs'] )
        self.data_vlong = SpeedTestData( 'data_vlong', 'length_very_longs')
        self.data_bm4 = SpeedTestData( 'data_bm4', 'short_4way')
        self.data_bm3 = SpeedTestData( 'data_bm3', 'short_3way')
        self.data_bm4_tc = SpeedTestData( 'data_bm4_tc', 'new_fourway')
        self.data_bm4_tc.normalize(base_data = self.data_bm4, base_data_key='Kinfold')
        self.data_combined_tc = SpeedTestData( 'data_combined_tc', 'length_combined')
                
        #self.data_combined = self.data_short.copy()
        # self.data_combined.update( self.data_long )
        # self.data_quitefull = self.data_combined.copy()
>>>>>>> 95d8b238
        # self.data_quitefull.update( self.data_vlong )

    def dump_all_data(self):
        for v in ['data_short', 'data_vlong', 'data_long', 'data_bm3',
                  'data_bm4', 'data_bm4_tc']:
            self.__getattribute__(v).to_file()

        
    @figuresetup( 1, yscale='linear', xlim=(0,205) )
    def plain_full_no_log(self):
        plotdata( self=self, data=self.data_combined, label="{0} (Random Sequences)" )
        plotdata( self=self, data=self.data_combined, avg=True )

    @figuresetup(2,  yscale='log', xlim=(0,105) )
    def plain_full_log(self):
<<<<<<< HEAD
        plotdata( self=self, data=self.data_full, label="{0} (Random Sequences)" )
        plotdata( self=self, data=self.data_full, avg=True )
=======
        plotdata( self=self, data=self.data_combined, label="{0} (Random Sequences)" )
        plotdata( self=self, data=self.data_combined, avg=True )
>>>>>>> 95d8b238
        
    @figuresetup(3,  yscale='log', xlim=(0,205) )
    def shading_full(self):
        plotdata( self=self, data=self.data_combined, label="{0} (Random Sequences)", alpha=.8 )
        plotdata( self=self, data=self.data_combined, interval=.4, alpha=.3 )
        plotdata( self=self, data=self.data_combined, interval=.05 )
        plotdata( self=self, data=self.data_combined, interval=.2, alpha=.4)

        
    @figuresetup(4,  yscale='log', xlim=(0,205) )
    def user_sys_comparison(self):
        plotdata( self=self, data=self.data_combined, label="{0} (Real)" )
        plotdata( self=self, data=self.data_combined, avg=True )
        plotdata( self=self, data=self.data_combined, label="{0} (User+Sys)", user=True, offset=1.0, colors={'Kinfold':'m','Multistrand':'c'} )
        plotdata( self=self, data=self.data_combined, avg=True, user=True, offset=1.0, colors={'Kinfold':'m','Multistrand':'c'} )

    @figuresetup(5,  yscale='log', xlim=(0,105) )
    def user_sys_comparison_small(self):
        plotdata( self=self, data=self.data_combined, xrange=(0,105), s=.2, label="{0} (Real)" )
        plotdata( self=self, data=self.data_combined, xrange=(0,105), avg=True )
        plotdata( self=self, data=self.data_combined, xrange=(0,105), s=.2, label="{0} (User+Sys)", user=True, offset=1.0, colors={'Kinfold':'m','Multistrand':'c'} )
        plotdata( self=self, data=self.data_combined, xrange=(0,105), avg=True, user=True, offset=1.0, colors={'Kinfold':'m','Multistrand':'c'} )

    @figuresetup(6,  yscale='log', xlim=(0,105) )
    def user_sys_comparison_areas(self):
        plotdata( self=self, data=self.data_combined, xrange=(0,105), interval=.2)
        plotdata( self=self, data=self.data_combined, xrange=(0,105), interval=.2,  user=True, alpha=.3)
        #        plotdata( self=self, data=self.data_combined, xrange=(0,105), s=.2, label="{0} (Real)", alpha=.5 )
        #       plotdata( self=self, data=self.data_combined, xrange=(0,105), s=.2, label="{0} (User+Sys)", user=True, offset=1.0, colors={'Kinfold':'g','Multistrand':'g'}, alpha = 0.5 )
        
    @figuresetup(7,  yscale='log', xlim=(0,305) )
    def longer_full(self):
        plotdata( self=self, data=self.data_quitefull, label="{0} (Random Sequences)", alpha=.7 )
        plotdata( self=self, data=self.data_quitefull, avg=True, alpha=.7 )
        plotdata( self=self, data=self.data_quitefull, avg=True, user=True, colors={'Kinfold':'m','Multistrand':'c'} )

<<<<<<< HEAD
    @figuresetup(8, yscale='log', xlim=(18,102) )
    def alternate_colors_log( self, primary=False ):
        if primary:
            plotdata( self=self, data=self.data_full,
                      label="{0} (No cheats)")
            plotdata( self=self, data=self.data_full, avg=True )
        else:
            plotdata( self=self, data=self.data_full,
                      label="{0} (Kinfold cheats)",offset=1.0,
                      colors={'Kinfold':'m','Multistrand':'c'} )
            plotdata( self=self, data=self.data_full, avg=True,
                      offset=1.0, colors={'Kinfold':'m','Multistrand':'c'} )

    @figuresetup(9,yscale='log',xlim=(40,202))
    def fourway_data( self ):
        plotdata(self=self, data=self.data_bm, label="{0} (4-way)", alpha=.8)
        plotdata(self=self, data=self.data_bm, avg=True)
        plotdata(self=self, data=self.data_bm, interval=.2, alpha=.4)
        plotdata(self=self, data=self.data_bm, interval=.05)
        plotdata(self=self, data=self.data_bm, interval=.4, alpha=.3)
=======
    @figuresetup(9,yscale='log',xlim=(40,300))
    def fourway_data( self ):
        plotdata(self=self, data=self.data_bm4, label="{0} (4-way)", alpha=.8)
        plotdata(self=self, data=self.data_bm4, avg=True,colors={'Kinfold':'k','Multistrand':'k'}, alpha=.5)
        plotdata(self=self, data=self.data_bm4, interval=.2, alpha=.4)
        plotdata(self=self, data=self.data_bm4, interval=.05)
        plotdata(self=self, data=self.data_bm4, interval=.4, alpha=.3)

    @figuresetup(10,yscale='log',xlim=(40,202))
    def fourway_data_tcmalloc( self ):
        plotdata(self=self, data=self.data_bm4_tc, avg=True, colors={'Kinfold':'k','Multistrand':'k'}, alpha=.5)
        plotdata(self=self, data=self.data_bm4_tc, label="{0} (4-way)", alpha=.8)
        plotdata(self=self, data=self.data_bm4_tc, interval=.2, alpha=.4)
        plotdata(self=self, data=self.data_bm4_tc, interval=.05)
        plotdata(self=self, data=self.data_bm4_tc, interval=.4, alpha=.3)

    @figuresetup(11,yscale='log',xlim=(40,202))
    def fourway_combined(self):
        plotdata(self=self, data=self.data_bm4   , avg=True, colors={'Kinfold':'k','Multistrand':'k'}, alpha=.5)
        plotdata(self=self, data=self.data_bm4_tc, avg=True, colors={'Kinfold':'k','Multistrand':'k'}, offset=1.0, alpha=0.5 )

        plotdata(self=self, data=self.data_bm4   , label="{0} (4-way; old malloc)", alpha=.7)
        plotdata(self=self, data=self.data_bm4_tc, label="{0} (4-way; tcmalloc)"  , alpha=.7, colors={'Kinfold':'m','Multistrand':'c'}, offset=1.0 )

        plotdata(self=self, data=self.data_bm4, interval=.3, alpha=.3)
        plotdata(self=self, data=self.data_bm4_tc, interval=.3, alpha=.3, colors={'Kinfold':'m','Multistrand':'c'}, offset=1.0 )

    @figuresetup(12,yscale='log',xlim=(40,202))
    def fourway_normalized(self):
        plotdata(self=self, data=self.data_bm4   , avg=True, alpha=0.5)

        plotdata(self=self, data=self.data_bm4   , label="{0} (4-way; old malloc)", alpha=.7)
        plotdata(self=self, data=self.data_bm4_tc, label="{0} (4-way; tcmalloc)"  , alpha=.7, colors={'Kinfold':'m','Multistrand':'c'}, offset=1.0 )

        plotdata(self=self, data=self.data_bm4, interval=.3, alpha=.3)
        plotdata(self=self, data=self.data_bm4_tc, interval=.3, alpha=.3, colors={'Kinfold':'m','Multistrand':'c'}, offset=1.0 )

    @figuresetup(13,yscale='log',xlim=(0,205))
    def combined_tc( self ):
        plotdata( self=self, data=self.data_combined_tc, avg=True, colors={'Kinfold':'k','Multistrand':'k'}, alpha=.5 )
        
        plotdata( self=self, data=self.data_combined_tc, label="{0}", alpha=.8 )
        plotdata( self=self, data=self.data_combined_tc, interval=.4, alpha=.3 )
        plotdata( self=self, data=self.data_combined_tc, interval=.05 )
        plotdata( self=self, data=self.data_combined_tc, interval=.2, alpha=.4)

    @figuresetup(15,yscale='log',xlim=(22,200))
    def threeway_data( self ):
        plotdata(self=self, data=self.data_bm3, label="{0} (3-way)", alpha=.8)
        plotdata(self=self, data=self.data_bm3, avg=True)
        plotdata(self=self, data=self.data_bm3, interval=.2, alpha=.4)
        plotdata(self=self, data=self.data_bm3, interval=.05)
        plotdata(self=self, data=self.data_bm3, interval=.4, alpha=.3)

    # @figuresetup(8, yscale='log', xlim=(18,102) )
    # def alternate_colors_log( self, primary=False ):
    #     if primary:
    #         plotdata( self=self, data=self.data_combined,
    #                   label="{0} (No cheats)")
    #         plotdata( self=self, data=self.data_combined, avg=True )
    #     else:
    #         plotdata( self=self, data=self.data_combined,
    #                   label="{0} (Kinfold cheats)",offset=1.0,
    #                   colors={'Kinfold':'m','Multistrand':'c'} )
    #         plotdata( self=self, data=self.data_combined, avg=True,
    #                   offset=1.0, colors={'Kinfold':'m','Multistrand':'c'} )
>>>>>>> 95d8b238


if __name__ == '__main__':
    fr = FullyRandomSequences()

<|MERGE_RESOLUTION|>--- conflicted
+++ resolved
@@ -98,15 +98,6 @@
     
     def __init__(self):
         FigureObject.__init__(self)
-<<<<<<< HEAD
-        self.data_short = self.loaddata( 'data_short', 'length_short')
-        self.data_bm = self.loaddata( 'data_bm', 'short_4way')
-        # self.data_long = self.loaddata( 'data_long', 'length_longs' )
-        # self.data_vlong = self.loaddata( 'data_vlong', 'length_very_longs')
-        self.data_full = self.data_short.copy()
-        # self.data_full.update( self.data_long )
-        # self.data_quitefull = self.data_full.copy()
-=======
         self.data_short = SpeedTestData( 'data_short', 'length_short')
         self.data_long = SpeedTestData( 'data_long', 'length_longs' )
         self.data_combined = SpeedTestData('data_combined', ['length_short','length_longs'] )
@@ -120,7 +111,6 @@
         #self.data_combined = self.data_short.copy()
         # self.data_combined.update( self.data_long )
         # self.data_quitefull = self.data_combined.copy()
->>>>>>> 95d8b238
         # self.data_quitefull.update( self.data_vlong )
 
     def dump_all_data(self):
@@ -136,13 +126,8 @@
 
     @figuresetup(2,  yscale='log', xlim=(0,105) )
     def plain_full_log(self):
-<<<<<<< HEAD
-        plotdata( self=self, data=self.data_full, label="{0} (Random Sequences)" )
-        plotdata( self=self, data=self.data_full, avg=True )
-=======
         plotdata( self=self, data=self.data_combined, label="{0} (Random Sequences)" )
         plotdata( self=self, data=self.data_combined, avg=True )
->>>>>>> 95d8b238
         
     @figuresetup(3,  yscale='log', xlim=(0,205) )
     def shading_full(self):
@@ -179,28 +164,6 @@
         plotdata( self=self, data=self.data_quitefull, avg=True, alpha=.7 )
         plotdata( self=self, data=self.data_quitefull, avg=True, user=True, colors={'Kinfold':'m','Multistrand':'c'} )
 
-<<<<<<< HEAD
-    @figuresetup(8, yscale='log', xlim=(18,102) )
-    def alternate_colors_log( self, primary=False ):
-        if primary:
-            plotdata( self=self, data=self.data_full,
-                      label="{0} (No cheats)")
-            plotdata( self=self, data=self.data_full, avg=True )
-        else:
-            plotdata( self=self, data=self.data_full,
-                      label="{0} (Kinfold cheats)",offset=1.0,
-                      colors={'Kinfold':'m','Multistrand':'c'} )
-            plotdata( self=self, data=self.data_full, avg=True,
-                      offset=1.0, colors={'Kinfold':'m','Multistrand':'c'} )
-
-    @figuresetup(9,yscale='log',xlim=(40,202))
-    def fourway_data( self ):
-        plotdata(self=self, data=self.data_bm, label="{0} (4-way)", alpha=.8)
-        plotdata(self=self, data=self.data_bm, avg=True)
-        plotdata(self=self, data=self.data_bm, interval=.2, alpha=.4)
-        plotdata(self=self, data=self.data_bm, interval=.05)
-        plotdata(self=self, data=self.data_bm, interval=.4, alpha=.3)
-=======
     @figuresetup(9,yscale='log',xlim=(40,300))
     def fourway_data( self ):
         plotdata(self=self, data=self.data_bm4, label="{0} (4-way)", alpha=.8)
@@ -267,7 +230,6 @@
     #                   colors={'Kinfold':'m','Multistrand':'c'} )
     #         plotdata( self=self, data=self.data_combined, avg=True,
     #                   offset=1.0, colors={'Kinfold':'m','Multistrand':'c'} )
->>>>>>> 95d8b238
 
 
 if __name__ == '__main__':
